import flask
import os
import requests

from flask import Blueprint, abort
from flask import request, redirect, url_for

from OpenMediaMatch.blueprints import matching, curation, hashing

bp = Blueprint("ui", __name__)


@bp.route("/create_bank", methods=["POST"])
def ui_create_bank():
    # content type from dropdown form
    bank_name = request.form.get("bank_name")
    if bank_name is None:
        abort(400, "Bank name is required")

    curation.bank_create_impl(bank_name)
    return redirect("/")


@bp.route("/query", methods=["POST"])
def upload():
    hash = hashing.hash_media_post()
    # The hash function returns an object with a single key (the signal_type) and value (the signal)
    signal_type = list(hash.keys())[0]
    signal = hash[signal_type]

<<<<<<< HEAD
    banks = matching.lookup(signal, signal_type)
    
    return {
        "hashes": hash,
        "banks": banks
    }
=======
    r = requests.post("http://localhost:5000/h/hash", files=files)
    rjson = r.json()
    for key, value in rjson.items():
        matches = matching.lookup_signal(value, key)
        matcheslist = matches["matches"]
    os.remove(f.filename)
    return flask.render_template(
        "index.html.j2",
        name=f.filename,
        matches=matcheslist,
        fileresult=True,
        signal=signaltypes,
        content=contenttypes,
        bankList=banks,
    )


@bp.route("/addbank", methods=["POST"])
def addbank():
    signaltypes = curation.get_all_signal_types()
    contenttypes = curation.get_all_content_types()
    banks = curation.banks_index()
    return flask.render_template(
        "index.html.j2",
        fileresult=True,
        signal=signaltypes,
        content=contenttypes,
        bankList=banks,
    )


@bp.route("/addcontent", methods=["POST"])
def addcontent():
    signaltypes = curation.get_all_signal_types()
    contenttypes = curation.get_all_content_types()
    banks = curation.banks_index()
    return flask.render_template(
        "index.html.j2",
        fileresult=True,
        signal=signaltypes,
        content=contenttypes,
        bankList=banks,
    )
>>>>>>> 0fc0eb2c
<|MERGE_RESOLUTION|>--- conflicted
+++ resolved
@@ -28,29 +28,12 @@
     signal_type = list(hash.keys())[0]
     signal = hash[signal_type]
 
-<<<<<<< HEAD
     banks = matching.lookup(signal, signal_type)
     
     return {
         "hashes": hash,
         "banks": banks
     }
-=======
-    r = requests.post("http://localhost:5000/h/hash", files=files)
-    rjson = r.json()
-    for key, value in rjson.items():
-        matches = matching.lookup_signal(value, key)
-        matcheslist = matches["matches"]
-    os.remove(f.filename)
-    return flask.render_template(
-        "index.html.j2",
-        name=f.filename,
-        matches=matcheslist,
-        fileresult=True,
-        signal=signaltypes,
-        content=contenttypes,
-        bankList=banks,
-    )
 
 
 @bp.route("/addbank", methods=["POST"])
@@ -78,5 +61,4 @@
         signal=signaltypes,
         content=contenttypes,
         bankList=banks,
-    )
->>>>>>> 0fc0eb2c
+    )