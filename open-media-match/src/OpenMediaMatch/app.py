--- conflicted
+++ resolved
@@ -12,12 +12,6 @@
 import logging
 import os
 import sys
-<<<<<<< HEAD
-import warnings
-from OpenMediaMatch.blueprints.curation import banks_index, get_all_signal_types
-from OpenMediaMatch.blueprints.curation import get_all_content_types
-=======
->>>>>>> 4f26732c
 
 import flask
 from flask.logging import default_handler
@@ -68,14 +62,6 @@
             production=app.config.get("PRODUCTION"),
             signal=signaltypes,
             content=contenttypes,
-            bankList=banks,
-        )
-
-    @app.route("/banks")
-    def get_bank_names():
-        banks = banks_index()
-        return flask.render_template(
-            "bank.html.j2",
             bankList=banks,
         )
 
