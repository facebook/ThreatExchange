# ================================================================
# Copyright (c) Facebook, Inc. and its affiliates. All Rights Reserved
# ================================================================

# General Ruby dependencies
require 'CGI' # for URL-encoding
require 'net/http'
require 'uri'
require 'json'
require 'date'

# ================================================================
# HTTP-wrapper methods
# See also https://developers.facebook.com/docs/threat-exchange
module ThreatExchange
module TENet

DEFAULT_TE_BASE_URL = "https://graph.facebook.com/v6.0"
THREAT_DESCRIPTOR = "THREAT_DESCRIPTOR";

# This is just a keystroke-saver / error-avoider for passing around
# post-parameter field names.
POST_PARAM_NAMES = {
  :indicator                          => "indicator",    # For submit
  :type                               => "type",         # For submit
  :descriptor_id                      => "descriptor_id", # For update

  :description                        => "description",
  :share_level                        => "share_level",
  :status                             => "status",
  :privacy_type                       => "privacy_type",
  :privacy_members                    => "privacy_members",
  :tags                               => "tags",
  :add_tags                           => "add_tags",
  :remove_tags                        => "remove_tags",
  :confidence                         => "confidence",
  :precision                          => "precision",
  :review_status                      => "review_status",
  :severity                           => "severity",
  :expired_on                         => "expired_on",
  :first_active                       => "first_active",
  :last_active                        => "last_active",
  :related_ids_for_upload             => "related_ids_for_upload",
  :related_triples_for_upload_as_json => "related_triples_for_upload_as_json",
  # Legacy: should have been named reactions_to_add, but isn't. :(
  :reactions                          => "reactions",
  :reactions_to_remove                => "reactions_to_remove",
}
POST_PARAM_NAMES.default_proc = -> (h, k) { raise KeyError, "POST_PARAM_NAMES[#{k}] is not defined." }

STRING_POST_PARAM_NAMES = {
  'indicator'                         => "indicator",    # For submit
  'type'                              => "type",         # For submit
  'descriptor_id'                     => "descriptor_id", # For update

  'description'                       => "description",
  'share_level'                       => "share_level",
  'status'                            => "status",
  'privacy_type'                      => "privacy_type",
  'privacy_members'                   => "privacy_members",
  'tags'                              => "tags",
  'add_tags'                          => "add_tags",
  'remove_tags'                       => "remove_tags",
  'confidence'                        => "confidence",
  'precision'                         => "precision",
  'review_status'                     => "review_status",
  'severity'                          => "severity",
  'expired_on'                        => "expired_on",
  'first_active'                      => "first_active",
  'last_active'                       => "last_active",
  'related_ids_for_upload'            => "related_ids_for_upload",
  'related_triples_for_upload_as_json' => "related_triples_for_upload_as_json",
  # Legacy: should have been named reactions_to_add, but isn't. :(
  'reactions'                         => "reactions",
  'reactions_to_remove'               => "reactions_to_remove",
}

@@TE_BASE_URL = ThreatExchange::TENet::DEFAULT_TE_BASE_URL
@@APP_TOKEN = nil

# ----------------------------------------------------------------
# E.g. for overridiing
#   https://graph.facebook.com/v{i}.{j}
# to
#   https://graph.facebook.com/v{x}.{y}
def TENet.setTEBaseURL(baseURL)
  @@TE_BASE_URL = baseURL
end

# ----------------------------------------------------------------
# Gets the ThreatExchange app token from an environment variable.
# Feel free to replace the app-token discovery method here with whatever
# is most convenient for your project. However, be aware that app tokens
# are like passwords and shouldn't be stored in the open.

# I like to put export TX_ACCESS_TOKEN=$(cat ~/.txtoken) in my .bashrc
# where ~/.txtoken is a mode-600 file.

def TENet.setAppTokenFromEnvName(appTokenEnvName)
  value = ENV[appTokenEnvName]
  if value.nil?
    raise "ThreatExchange::TENet::setAppToken: \"#{appTokenEnvName}\" not in ENV."
  end
  @@APP_TOKEN = value
end

# ----------------------------------------------------------------
# Looks up the "objective tag" ID for a given tag. This is suitable input for the /threat_tags endpoint.

def TENet.getTagIDFromName(tagName:, showURLs: false)
  url = @@TE_BASE_URL +
      "/threat_tags" +
      "/?access_token=" + @@APP_TOKEN +
      "&text=" + CGI.escape(tagName)

  if showURLs
    puts "URL:"
    puts url
  end

  noMatchFoundString = "ThreatExchange::TENet::getTagIDFromName: did not find \"#{tagName}\""
  protocolErrorString = "ThreatExchange::TENet::getTagIDFromName: protocol error finding \"#{tagName}\""

  responseString = Net::HTTP.get(URI(url))
  responseObject = JSON.parse(responseString)

  # The lookup will get everything that has this as a prefix.
  # So we need to filter the results. This loop also handles the
  # case when the results array is empty.
  #
  # Example: when querying for "media_type_video", we want the 2nd one:
  # { "data": [
  #   { "id": "9999338563303771", "text": "media_type_video_long_hash" },
  #   { "id": "9999474908560728", "text": "media_type_video" },
  #   { "id": "9889872714202918", "text": "media_type_video_hash_long" }
  #   ], ...
  # }

  dataObject = responseObject['data']
  if dataObject.nil?
    raise protocolErrorString
  end
  matches = dataObject.select{|item| item['text'] == tagName}
  if matches.length != 1
    raise noMatchFoundString
  end

  id = matches[0]['id']
  if id.nil?
    raise protocolErrorString
  end
  return id
end

# ----------------------------------------------------------------
# Looks up all descriptors with a given tag. Invokes a specified callback on
# each page of IDs.

def TENet.processDescriptorIDsByTagID(
  tagID:,    # string
  verbose: false,  # boolean
  showURLs: false, # verbose
  taggedSince: nil,   # nullable string
  taggedUntil: nil,   # nullable string
  pageSize: 10, # int
  includeIndicatorInOutput: true,
  idProcessor:)# IDProcessor callback-class instance

  startURL = @@TE_BASE_URL +
    "/" + tagID + "/tagged_objects" +
    "/?access_token=" + @@APP_TOKEN +
    "&limit=" + pageSize.to_s
  unless taggedSince.nil?
    startURL += "&tagged_since=" + CGI.escape(taggedSince)
  end
  unless taggedUntil.nil?
    startURL += "&tagged_until=" + CGI.escape(taggedUntil)
  end

  nextURL = startURL
  pageIndex = 0;

  loop do
    if showURLs
      puts "URL:"
      puts nextURL
    end

    protocolErrorString = "ThreatExchange::TENet::getDescriptorIDsByTagID: protocol error finding descriptors for tag ID \"#{tagID}\""

    # Format we're parsing:
    # {
    #   "data": [
    #     {
    #       "id": "9915337796604770",
    #       "type": "THREAT_DESCRIPTOR",
    #       "name": "7ef5...aa97"
    #     }
    #     ...
    #   ],
    #   "paging": {
    #     "cursors": {
    #       "before": "XYZIU...NjQ0h3Unh3",
    #       "after": "XYZIUk...FXNzVNd1Jn"
    #     },
    #     "next": "https://graph.facebook.com/v3.1/9999338387644295/tagged_objects?access_token=..."
    #   }
    # }

    responseString = Net::HTTP.get(URI(nextURL))
    responseObject = JSON.parse(responseString)

    dataObject = responseObject['data']
    if dataObject.nil?
<<<<<<< HEAD
      $stderr.puts(responseString)
=======
      $stderr.puts(responseObject)
>>>>>>> 9ec7a3ea
      raise protocolErrorString
    end
    pagingObject = responseObject['paging']
    if pagingObject.nil?
      nextURL = nil
    else
      nextURL = pagingObject['next']
    end

    ids = []
    dataObject.each do |item|
      itemID = item['id']
      itemType = item['type']
      if includeIndicatorInOutput
        itemName = item['name']
      else
        item.delete('name')
      end

      if itemType != ThreatExchange::TENet::THREAT_DESCRIPTOR
        next
      end

      if verbose
        puts item.to_json
      end

      ids.append(itemID)
    end

    if verbose
      info = {}
      info['page_index'] = pageIndex
      info['num_items_pre_filter'] = dataObject.length
      info['num_items_post_filter'] = ids.length
      puts info.to_json
    end

    idProcessor.call(ids)

    pageIndex += 1

    break if nextURL.nil?
  end # loop
end

# ----------------------------------------------------------------
# Looks up all metadata for given IDs.
def TENet.getInfoForIDs(
  ids:, # list of string
  verbose: false, # boolean,
  showURLs: false, # boolean,
  includeIndicatorInOutput: true) # boolean

  # Check well-formattedness of descriptor IDs (which may have come from
  # arbitrary data on stdin).
  ids.each do |id|
    begin
      intValue = Integer(id)
    rescue ArgumentError
      raise "Malformed descriptor ID \"#{id}\""
    end
  end

  # See also
  # https://developers.facebook.com/docs/threat-exchange/reference/apis/threat-descriptor/v6.0
  # for available fields

  startURL = @@TE_BASE_URL +
    "/?access_token=" + @@APP_TOKEN +
    "&ids=" + CGI.escape(ids.join(',')) +
    "&fields=raw_indicator,type,added_on,last_updated,confidence,owner,privacy_type,review_status,status,severity,share_level,tags,description,reactions,my_reactions"

  if showURLs
    puts "URL:"
    puts startURL
  end

  protocolErrorString = "ThreatExchange::TENet::getInfoForIDs: protocol error finding IDs \"#{ids.join(',')}\""

  # Example response:
  #
  # {
  #    "990927953l366387": {
  #       "raw_indicator": "87f4b261064696075fffceee39471952",
  #       "type": "HASH_MD5",
  #       "added_on": "2018-03-21T18:47:23+0000",
  #       "confidence": 100,
  #       "owner": {
  #          "id": "788842735455502",
  #          "email": "contactemail\u0040companyname.com",
  #          "name": "Name of App"
  #       },
  #       "review_status": "REVIEWED_AUTOMATICALLY",
  #       "severity": "WARNING",
  #       "share_level": "AMBER",
  #       "tags": {
  #          "data": [
  #             {
  #                "id": "8995447960580728",
  #                "text": "media_type_video"
  #             },
  #             {
  #                "id": "6000177b99449380",
  #                "text": "media_priority_test"
  #             }
  #          ]
  #       },
  #       "id": "4019972332766623"
  #    },
  #    ...
  #  }

  responseString = Net::HTTP.get(URI(startURL))
  if responseString.nil?
    raise protocolErrorString
  end
  responseObject = JSON.parse(responseString)
  if responseObject.nil?
    raise protocolErrorString
  end

  descriptors = []
  responseObject.each do |id, descriptor|
    if includeIndicatorInOutput == false
      descriptor.delete('raw_indicator')
    end

    if verbose
      puts descriptor.to_json
    end

    tags = descriptor['tags']
    if tags.nil?
      tags = []
    else
      tags = tags['data']
    end

    # Canonicalize the tag ordering and simplify the structure to simply an
    # array of tag-texts
    descriptor['tags'] = tags.map{|tag| tag['text']}.sort

    if descriptor['description'].nil?
      descriptor['description'] = ""
    end

    descriptors.append(descriptor)
  end

  return descriptors
end

# ----------------------------------------------------------------
# Returns error message or nil.
# This simply checks to see (client-side) if required fields aren't provided.
def TENet.validatePostPararmsForSubmit(postParams)
  unless postParams[POST_PARAM_NAMES[:descriptor_id]].nil?
    return "descriptor_id must not be specified for submit."
  end

  requiredFields = [
    POST_PARAM_NAMES[:indicator],
    POST_PARAM_NAMES[:type],
    POST_PARAM_NAMES[:description],
    POST_PARAM_NAMES[:share_level],
    POST_PARAM_NAMES[:status],
    POST_PARAM_NAMES[:privacy_type],
  ]

  missingFields = requiredFields.map do |fieldName|
    postParams[fieldName].nil? ? fieldName : nil
  end
  missingFields = missingFields.filter do |fieldName|
    fieldName != nil
  end

  if missingFields.length == 0
    return nil
  elsif missingFields.length == 1
    return "Missing field #{missingFields[0]}."
  else
    return "Missing fields #{missingFields.join(', ')}."
  end
end

# ----------------------------------------------------------------
# Returns error message or nil.
# This simply checks to see (client-side) if required fields aren't provided.
def TENet.validatePostPararmsForUpdate(postParams)
  if postParams[POST_PARAM_NAMES[:descriptor_id]].nil?
    return "Descriptor ID must be specified for update."
  end
  unless postParams[POST_PARAM_NAMES[:indicator]].nil?
    return "indicator must not be specified for update."
  end
  unless postParams[POST_PARAM_NAMES[:type]].nil?
    return "type must not be specified for update."
  end
  return nil
end

# ----------------------------------------------------------------
# Returns error message or nil.
# This simply checks to see (client-side) if required fields aren't provided.
def TENet.validatePostPararmsForCopy(postParams)
  if postParams[POST_PARAM_NAMES[:descriptor_id]].nil?
    return "Source-descriptor ID must be specified for copy."
  end
  return nil
end

# ----------------------------------------------------------------
# Does a single POST to the threat_descriptors endpoint.  See also
# https://developers.facebook.com/docs/threat-exchange/reference/submitting
def TENet.submitThreatDescriptor(
  postParams:,
  showURLs: false, # boolean,
  dryRun: false) # boolean,

  errorMessage = ThreatExchange::TENet.validatePostPararmsForSubmit(postParams)
  unless errorMessage.nil?
    return [errorMessage, nil, nil]
  end

  urlString = @@TE_BASE_URL +
    "/threat_descriptors" +
    "/?access_token=" + @@APP_TOKEN

  return TENet._postThreatDescriptor(
    urlString: urlString,
    postParams: postParams,
    showURLs: showURLs,
    dryRun: dryRun
  )
end

# ----------------------------------------------------------------
# Does a single POST to the threat_descriptor ID endpoint.  See also
# https://developers.facebook.com/docs/threat-exchange/reference/editing
def TENet.updateThreatDescriptor(
  postParams:,
  showURLs: false, # boolean,
  dryRun: false) # boolean,

  errorMessage = ThreatExchange::TENet.validatePostPararmsForUpdate(postParams)
  unless errorMessage.nil?
    return [errorMessage, nil, nil]
  end

  urlString = @@TE_BASE_URL +
    "/" + postParams[POST_PARAM_NAMES[:descriptor_id]] +
    "/?access_token=" + @@APP_TOKEN

  return TENet._postThreatDescriptor(
    urlString: urlString,
    postParams: postParams,
    showURLs: showURLs,
    dryRun: dryRun
  )
end

# ----------------------------------------------------------------
def TENet.copyThreatDescriptor(
  postParams:,
  showURLs: false, # boolean,
  dryRun: false) # boolean,

  errorMessage = ThreatExchange::TENet.validatePostPararmsForCopy(postParams)
  unless errorMessage.nil?
    return [errorMessage, nil, nil]
  end

  # Get source descriptor
  sourceID = postParams[POST_PARAM_NAMES[:descriptor_id]]
  postParams.delete(POST_PARAM_NAMES[:descriptor_id])
  sourceDescriptor = TENet.getInfoForIDs(ids: [sourceID], showURLs:showURLs)
  sourceDescriptor = sourceDescriptor[0]

  # Mutate necessary fields
  newDescriptor = Marshal.load(Marshal.dump(sourceDescriptor)) # deepcopy
  newDescriptor['indicator'] = sourceDescriptor['raw_indicator']
  newDescriptor.delete('raw_indicator')
  if newDescriptor['tags'] != nil
    newDescriptor.delete('tags')
  end

  # Take the source-descriptor values and overwrite any post-params fields
  # supplied by the caller. Note: Ruby's hash-merge method keeps the old
  # value for a given field name when both old and new are present so we
  # invoke it seemingly 'backward'.
  #
  # Example:
  # * x = {'a' => 1, 'b' => 2, 'c' => 3}
  # * y = {'a' => 1, 'b' => 9, 'd' => 12}
  # * z = y.merge(x)
  # * z = {"a"=>1, "b"=>2, "d"=>12, "c"=>3}
  #
  # This means we want newDescriptor.merge(postParams)
  newDescriptor = newDescriptor.merge(postParams)

  # Get rid of fields like last_upated from the source descriptor which
  # aren't valid for post
  postParams = {}
  newDescriptor.each do |key, value|
    if STRING_POST_PARAM_NAMES[key] != nil
      postParams[key] = value
    end
  end

  return self.submitThreatDescriptor(postParams:postParams, showURLs:showURLs, dryRun:dryRun)
end


# ----------------------------------------------------------------
# Code-reuse for submit and update
def TENet._postThreatDescriptor(
  urlString:,
  postParams:,
  showURLs: false, # boolean,
  dryRun: false) # boolean,


  postParams.each do |key, value|
    urlString += "&#{key}=" + CGI.escape(value.to_s)
  end

  if showURLs
    puts
    puts "URL:"
    puts urlString
  end

  if (dryRun)
    puts "Not doing POST since --dry-run."
    return [nil, '', nil]
  else
    header = {
      'Content-Type':  'text/json',
      'charset': 'utf-8',
    }
    uri = URI.parse(urlString)
    http = Net::HTTP.new(uri.host, uri.port)
    http.use_ssl = true
    request = Net::HTTP::Post.new(uri.request_uri, header)
    request.body = postParams.to_json

    response = http.request(request)

    return [nil, response.body, response.code]
  end

end # TENet.submitThreatDescriptor

# ----------------------------------------------------------------
# This is for client-side creation-time filtering. We accept the same
# command-line values as for tagged-time filtering which is done server-side
# using PHP\strtotime which takes various epoch-seconds timestamps, various
# format strings, and time-deltas like "-3hours" and "-1week".  Here we
# re-invent some of PHP\strtotime.
def TENet.parseTimeStringToEpochSeconds(mixedString)
  retval = TENet._parseIntStringToEpochSeconds(mixedString)
  return retval unless retval.nil?

  retval = TENet._parseDateTimeStringToEpochSeconds(mixedString)
  return retval unless retval.nil?

  retval = TENet._parseRelativeStringToEpochSeconds(mixedString)
  return retval unless retval.nil?
  return nil
end # TENet.parseTimeStringToEpochSeconds

# Helper for parseTimeStringToEpochSeconds to try epoch-seconds timestamps
def TENet._parseIntStringToEpochSeconds(mixedString)
  begin
    return Integer(mixedString)
  rescue ArgumentError
    return nil
  end
end

DATETIME_FORMATS = [
  '%Y-%m-%dT%H:%M:%S%z', # TE server-side date format -- try first
  '%Y-%m-%d %H:%M:%S',
  '%Y/%m/%d %H:%M:%S',
  '%Y-%m-%dT%H:%M:%S',
  '%Y-%m-%dT%H:%M:%SZ',
]

# Helper for parseTimeStringToEpochSeconds to try various format-string
# timestamps
def TENet._parseDateTimeStringToEpochSeconds(mixedString)
  DATETIME_FORMATS.each do |formatString|
    begin
      return DateTime.strptime(mixedString, formatString).to_time.to_i
    rescue ArgumentError
      return nil
    end
  end
   return nil
 end

# Helper for parseTimeStringToEpochSeconds to try various relative-time
# indications.
def TENet._parseRelativeStringToEpochSeconds(mixedString)
  retval = TENet._parseRelativeStringMinute(mixedString)
  return retval unless retval.nil?
  retval = TENet._parseRelativeStringHour(mixedString)
  return retval unless retval.nil?
  retval = TENet._parseRelativeStringDay(mixedString)
  return retval unless retval.nil?
  retval = TENet._parseRelativeStringWeek(mixedString)
  return retval unless retval.nil?
  return nil
end

# Helper for parseTimeStringToEpochSeconds to try particular relative-time
# indications.
def TENet._parseRelativeStringMinute(mixedString)
  output = mixedString.match("^-([0-9]+)minutes?$")
  if output != nil
    count = Integer(output[1])
    return DateTime.now.to_time.to_i - count * 60 # timezone-unsafe
  else
    return nil
  end
end

# Helper for parseTimeStringToEpochSeconds to try particular relative-time
# indications.
def TENet._parseRelativeStringHour(mixedString)
  output = mixedString.match("^-([0-9]+)hours?$")
  if output != nil
    count = Integer(output[1])
    return DateTime.now.to_time.to_i - count * 60 * 60 # timezone-unsafe
  else
    return nil
  end
end

# Helper for parseTimeStringToEpochSeconds to try particular relative-time
# indications.
def TENet._parseRelativeStringDay(mixedString)
  output = mixedString.match("^-([0-9]+)days?$")
  if output != nil
    count = Integer(output[1])
    return DateTime.now.to_time.to_i - count * 24 * 60 * 60 # timezone-unsafe
  else
    return nil
  end
end

# Helper for parseTimeStringToEpochSeconds to try particular relative-time
# indications.
def TENet._parseRelativeStringWeek(mixedString)
  output = mixedString.match("^-([0-9]+)weeks?$")
  if output != nil
    count = Integer(output[1])
    return DateTime.now.to_time.to_i - count * 7 * 24 * 60 * 60 # timezone-unsafe
  else
    return nil
  end
end

end # module TENet
end # module ThreatExchange

# ================================================================
# Validator for client-side creation-time datetime parsing. Not written as unit
# tests per se since "-1week" et al. are dynamic things. Invoke via "ruby TENet.rb".
if __FILE__ == $0
  def showParseTimeStringToEpochSeconds(mixedString)
    retval = ThreatExchange::TENet::parseTimeStringToEpochSeconds(mixedString)
    readable = 'nil'
    if retval != nil
      readable = Time.at(retval).to_datetime.strftime('%Y-%m-%dT%H:%M:%S%z')
    end
    puts("#{mixedString.ljust(30)} #{retval.to_s.ljust(30)} #{readable}")
  end

  showParseTimeStringToEpochSeconds("1591626448")
  showParseTimeStringToEpochSeconds("2020-06-08T14:27:53Z")
  showParseTimeStringToEpochSeconds("2020-06-08T14:27:53+0400")
  showParseTimeStringToEpochSeconds("2020-06-08T14:27:53-0400")
  showParseTimeStringToEpochSeconds("2020-05-01T07:02:25+0000")
  showParseTimeStringToEpochSeconds("-1minute")
  showParseTimeStringToEpochSeconds("-3minutes")
  showParseTimeStringToEpochSeconds("-1hour")
  showParseTimeStringToEpochSeconds("-3hours")
  showParseTimeStringToEpochSeconds("-1day")
  showParseTimeStringToEpochSeconds("-3day")
  showParseTimeStringToEpochSeconds("-1week")
  showParseTimeStringToEpochSeconds("-3weeks")
  showParseTimeStringToEpochSeconds("nonesuch")
end<|MERGE_RESOLUTION|>--- conflicted
+++ resolved
@@ -212,11 +212,7 @@
 
     dataObject = responseObject['data']
     if dataObject.nil?
-<<<<<<< HEAD
-      $stderr.puts(responseString)
-=======
       $stderr.puts(responseObject)
->>>>>>> 9ec7a3ea
       raise protocolErrorString
     end
     pagingObject = responseObject['paging']
