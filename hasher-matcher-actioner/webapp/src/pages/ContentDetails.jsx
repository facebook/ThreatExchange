--- conflicted
+++ resolved
@@ -47,19 +47,13 @@
   }, []);
 
   useEffect(() => {
-<<<<<<< HEAD
-    fetchContentDetails(ContentType.PHOTO, id).then(result => {
-      setContentDetails(result);
-    });
-=======
-    fetchContentDetails(id)
+    fetchContentDetails(ContentType.PHOTO, id)
       .then(result => {
         setContentDetails(result);
       })
       .catch(_ => {
         setContentDetails(null);
       });
->>>>>>> c11a59f3
   }, []);
 
   return (
