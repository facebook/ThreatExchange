/**
 * Copyright (c) Facebook, Inc. and its affiliates. All Rights Reserved
 */

/* eslint-disable react/prop-types */

import Button from 'react-bootstrap/Button';
import Col from 'react-bootstrap/Col';
import React, {useEffect, useState} from 'react';
import Row from 'react-bootstrap/Row';
import Table from 'react-bootstrap/Table';
import Toast from 'react-bootstrap/Toast';
import ActionRuleFormColumns, {
  classificationTypeTBD,
} from '../../components/settings/ActionRuleFormColumns.tsx';
import ActionRulesTableRow from '../../components/settings/ActionRulesTableRow';
import '../../styles/_settings.scss';
import FixedWidthCenterAlignedLayout from '../layouts/FixedWidthCenterAlignedLayout';
import {
  addActionRule,
  deleteActionRule,
  fetchAllActions,
  fetchAllActionRules,
  updateActionRule,
} from '../../Api';

const defaultActionRule = {
  name: '',
  must_have_labels: [{key: classificationTypeTBD, value: ''}],
  must_not_have_labels: [],
  action_id: '0',
};

export default function ActionRuleSettingsTab() {
  const [actionRules, setActionRules] = useState([]);
  const [actions, setActions] = useState([]);
  const [adding, setAdding] = useState(false);
  const [newActionRule, setNewActionRule] = useState(defaultActionRule);
  const [showErrors, setShowErrors] = useState(false);
  const [showToast, setShowToast] = useState(false);
  const [toastMessage, setToastMessage] = useState('');

  useEffect(() => {
    fetchAllActionRules().then(response => {
      if (response && response.error_message === '') {
        const mappedActionRules = response.action_rules.map(actionRule => ({
          name: actionRule.name,
          must_have_labels: actionRule.must_have_labels,
          must_not_have_labels: actionRule.must_not_have_labels,
          action_id: actionRule.action_label.value,
        }));
        setActionRules(mappedActionRules);
      }
    });
  }, []);

  useEffect(() => {
    fetchAllActions().then(response => {
      if (response) {
        const actns = response.actions_response.map(action => ({
          name: action.name,
          id: action.name,
        }));
        setActions(actns);
      }
    });
  }, []);

  const onNewActionRuleChange = updatedField => {
    setNewActionRule({...newActionRule, ...updatedField});
  };

  const actionRuleNameIsUnique = (newName, oldName, actionrules) => {
    if (newName) {
      const nameLower = newName.toLowerCase();

      const actionRuleIndex = actionrules.findIndex(
        actionRule => actionRule.name.toLowerCase() === nameLower,
      );

      return actionRuleIndex === -1 ? true : newName === oldName;
    }
    return true;
  };

  const nameIsUnique = (newName, oldName) =>
    actionRuleNameIsUnique(newName, oldName, actionRules);

  const actionRuleIsValid = (actionRule, actionrules, oldName) =>
    actionRule.name &&
    actionRule.must_have_labels.length &&
    actionRule.must_have_labels.every(
      label => label.key !== classificationTypeTBD && label.value,
    ) &&
    actionRule.must_not_have_labels.every(
      label => label.key !== classificationTypeTBD && label.value,
    ) &&
    actionRule.action_id !== '0' &&
    actionRuleNameIsUnique(actionRule.name, oldName, actionrules);

  const ruleIsValid = (actionRule, oldName) =>
    actionRuleIsValid(actionRule, actionRules, oldName);

  const resetForm = () => {
    setNewActionRule(defaultActionRule);
  };

  const displayToast = message => {
    setToastMessage(message);
    setShowToast(true);
  };

  const getAPIActionRule = actionRule => ({
    name: actionRule.name,
    must_have_labels: actionRule.must_have_labels,
    must_not_have_labels: actionRule.must_not_have_labels,
    action_label: {
      key: 'Action',
      value: actionRule.action_id,
    },
  });

  const onAddActionRule = (actionRule, addToUIOnly) => {
    actionRules.push(actionRule);
    actionRules.sort((a, b) =>
      a.name.toLowerCase() > b.name.toLowerCase() ? 1 : -1,
    );
    setActionRules([...actionRules]);
    if (addToUIOnly === undefined) {
      const apiActionRule = getAPIActionRule(actionRule);
      addActionRule(apiActionRule);
      displayToast('A new action rule was added successfully.');
    }
  };

  const onDeleteActionRule = (name, deleteFromUIOnly) => {
    const indexToDelete = actionRules.findIndex(
      actionRule => actionRule.name === name,
    );
    actionRules.splice(indexToDelete, 1);
    setActionRules([...actionRules]);
    if (deleteFromUIOnly === undefined) {
      deleteActionRule(name);
      displayToast('The action rule was deleted successfully.');
    }
  };

  const onUpdateActionRule = (oldName, updatedActionRule) => {
    onDeleteActionRule(oldName, true); // deleteFromUIOnly
    onAddActionRule(updatedActionRule, true); // addToUIOnly
    const apiActionRule = getAPIActionRule(updatedActionRule);
    updateActionRule(oldName, apiActionRule);
    displayToast('The action rule was updated successfully.');
  };

  const actionRulesTableRows = actionRules.map(actionRule => (
    <ActionRulesTableRow
      key={actionRule.name}
      actions={actions}
      name={actionRule.name}
      mustHaveLabels={actionRule.must_have_labels}
      mustNotHaveLabels={actionRule.must_not_have_labels}
      actionId={actionRule.action_id}
      onDeleteActionRule={onDeleteActionRule}
      onUpdateActionRule={onUpdateActionRule}
      ruleIsValid={ruleIsValid}
      nameIsUnique={nameIsUnique}
    />
  ));

  return (
    <FixedWidthCenterAlignedLayout title="Action Rules">
      <Row className="mt-3">
        <Col>
          <p>
            ActionRules are a configurable algorithm which takes a Match and,
<<<<<<< HEAD
            based on the Classifications on the Match, determines what Actions,
            if any, should be performed as a result.
=======
            based on the Classifications on the Match, determine what Actions,
            if any, should be performed as a result
>>>>>>> 73ad8e12
          </p>
        </Col>
      </Row>
      <Row>
        <Col>
          <Table bordered>
            <thead>
              <tr>
                <th>
                  <Button
                    className="table-action-button"
                    onClick={() => setAdding(true)}>
                    <ion-icon name="add" size="large" />
                  </Button>
                </th>
                <th>Name</th>
                <th>Classifications</th>
                <th>Action</th>
              </tr>
            </thead>
            <tbody>
              <tr hidden={!adding}>
                <td>
                  <Button
                    variant="outline-primary"
                    className="mb-2 table-action-button"
                    onClick={() => {
                      setShowErrors(false);
                      // Convert classifications into Label sets which the backend understands
                      const newMustHaveLabels = newActionRule.classifications
                        .filter(classification => classification.equalTo)
                        .map(classification => ({
                          key: classification.classificationType,
                          value: classification.classificationValue,
                        }));
                      const newMustNotHaveLabels = newActionRule.classifications
                        .filter(classification => !classification.equalTo)
                        .map(classification => ({
                          key: classification.classificationType,
                          value: classification.classificationValue,
                        }));

                      newActionRule.must_have_labels = newMustHaveLabels;
                      newActionRule.must_not_have_labels = newMustNotHaveLabels;
                      if (actionRuleIsValid(newActionRule, actionRules)) {
                        onAddActionRule(newActionRule);
                        resetForm();
                        setAdding(false);
                      } else {
                        setShowErrors(true);
                      }
                    }}>
                    <ion-icon
                      name="checkmark"
                      size="large"
                      className="ion-icon-white"
                    />
                  </Button>{' '}
                  <Button
                    variant="outline-secondary"
                    className="table-action-button"
                    onClick={() => {
                      setShowErrors(false);
                      resetForm();
                      setAdding(false);
                    }}>
                    <ion-icon
                      name="close"
                      size="large"
                      className="ion-icon-white"
                    />
                  </Button>
                </td>
                <ActionRuleFormColumns
                  actions={actions}
                  name={newActionRule.name}
                  mustHaveLabels={newActionRule.must_have_labels}
                  mustNotHaveLabels={newActionRule.must_not_have_labels}
                  actionId={newActionRule.action_id}
                  showErrors={showErrors}
                  nameIsUnique={nameIsUnique}
                  oldName={undefined}
                  onChange={onNewActionRuleChange}
                />
              </tr>
              {actionRulesTableRows}
            </tbody>
          </Table>
        </Col>
      </Row>
      <div className="feedback-toast-container">
        <Toast
          onClose={() => setShowToast(false)}
          show={showToast}
          delay={5000}
          autohide>
          <Toast.Body>{toastMessage}</Toast.Body>
        </Toast>
      </div>
    </FixedWidthCenterAlignedLayout>
  );
}<|MERGE_RESOLUTION|>--- conflicted
+++ resolved
@@ -174,13 +174,8 @@
         <Col>
           <p>
             ActionRules are a configurable algorithm which takes a Match and,
-<<<<<<< HEAD
             based on the Classifications on the Match, determines what Actions,
             if any, should be performed as a result.
-=======
-            based on the Classifications on the Match, determine what Actions,
-            if any, should be performed as a result
->>>>>>> 73ad8e12
           </p>
         </Col>
       </Row>
