/**
 * Copyright (c) Facebook, Inc. and its affiliates. All Rights Reserved
 */

import React from 'react';
import {
  BrowserRouter as Router,
  Redirect,
  Route,
  Switch,
} from 'react-router-dom';
import {AmplifyAuthenticator, AmplifySignIn} from '@aws-amplify/ui-react';

import './styles/_app.scss';

import Sidebar from './Sidebar';
import Dashboard from './Dashboard';
import ContentDetails from './pages/ContentDetails';
import Matches from './pages/Matches';
import Dash from './pages/Dash';
import Settings from './Settings';
import Signals from './Signals';
import Upload from './Upload';
import SubmitContent from './pages/SubmitContent';

export default function App() {
  return (
    <AmplifyAuthenticator className="container-fluid">
      <div slot="sign-in">
        <AmplifySignIn
          hideSignUp
          headerText="Sign in to Hasher-Matcher-Actioner HMA"
        />
      </div>
      <Router>
        <div className="row">
          <Sidebar className="col-md-2 bg-light sidebar" />
          <main
            role="main"
            className="col-md-10 px-0 main"
            style={{overflow: 'auto'}}>
            <Switch>
              <Route path="/matches/:id">
                <ContentDetails />
              </Route>
              <Route path="/matches">
                <Matches />
              </Route>
              <Route path="/signals">
                <Signals />
              </Route>
              <Route path="/upload">
                <Upload />
              </Route>
              <Route path="/submit">
                <SubmitContent />
              </Route>
              <Route path="/settings/:tab">
                <Settings />
              </Route>
<<<<<<< HEAD
              <Route path="/dashboard">
                <Dash />
=======
              <Route path="/settings">
                <Redirect to="/settings/signals" />
>>>>>>> 84c14fc9
              </Route>
              <Route path="/">
                <Dashboard />
              </Route>
            </Switch>
          </main>
        </div>
      </Router>
    </AmplifyAuthenticator>
  );
}<|MERGE_RESOLUTION|>--- conflicted
+++ resolved
@@ -58,13 +58,11 @@
               <Route path="/settings/:tab">
                 <Settings />
               </Route>
-<<<<<<< HEAD
               <Route path="/dashboard">
                 <Dash />
-=======
+              </Route>
               <Route path="/settings">
                 <Redirect to="/settings/signals" />
->>>>>>> 84c14fc9
               </Route>
               <Route path="/">
                 <Dashboard />
