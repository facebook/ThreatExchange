--- conflicted
+++ resolved
@@ -3,11 +3,8 @@
  */
 
 import {Auth, API} from 'aws-amplify';
-<<<<<<< HEAD
 import {encode} from 'base64-arraybuffer';
 import {ContentType} from './utils/constants';
-=======
->>>>>>> c11a59f3
 
 async function getAuthorizationToken() {
   const currentSession = await Auth.currentSession();
