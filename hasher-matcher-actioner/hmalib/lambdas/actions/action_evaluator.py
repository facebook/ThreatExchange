--- conflicted
+++ resolved
@@ -9,20 +9,16 @@
 from functools import lru_cache
 from hmalib.common.logging import get_logger
 from hmalib.common.classification_models import (
-<<<<<<< HEAD
     BankIDClassificationLabel,
     BankSourceClassificationLabel,
     BankedContentIDClassificationLabel,
     ClassificationLabel,
     SubmittedContentClassification,
-=======
->>>>>>> e174b643
     WritebackTypes,
     Label,
 )
 from hmalib.common.config import HMAConfig
 from hmalib.common.evaluator_models import (
-    Action,
     ActionLabel,
     ActionRule,
 )
@@ -99,17 +95,10 @@
             match_message.content_key,
         )
 
-<<<<<<< HEAD
         action_label_to_action_rules = get_actions_to_take(
             match_message,
             action_rules,
             submitted_content.additional_fields,
-=======
-        # TODO: Convert AdditionalFields to ActionRules for determining if rule should be processed
-        action_label_to_action_rules = get_actions_to_take(
-            match_message,
-            action_rules,
->>>>>>> e174b643
         )
         action_labels = list(action_label_to_action_rules.keys())
         for action_label in action_labels:
@@ -137,17 +126,13 @@
 def get_actions_to_take(
     match_message: MatchMessage,
     action_rules: t.List[ActionRule],
-<<<<<<< HEAD
     additional_fields_on_content: t.Set[str],
-=======
->>>>>>> e174b643
 ) -> t.Dict[ActionLabel, t.List[ActionRule]]:
     """
     Returns action labels for each action rule that applies to a match message.
     """
     action_label_to_action_rules: t.Dict[ActionLabel, t.List[ActionRule]] = dict()
 
-<<<<<<< HEAD
     content_classifications = {
         SubmittedContentClassification(field) for field in additional_fields_on_content
     }
@@ -156,8 +141,6 @@
         "Adding SubmittedContentClassification Labels: %s", content_classifications
     )
 
-=======
->>>>>>> e174b643
     for banked_signal in match_message.matching_banked_signals:
         for action_rule in action_rules:
             if action_rule_applies_to_classifications(
@@ -215,11 +198,7 @@
     HMAConfig.initialize(os.environ["CONFIG_TABLE_NAME"])
     action_rules = get_action_rules()
     match_message = MatchMessage(
-<<<<<<< HEAD
         content_key="m2",
-=======
-        content_key="c6",
->>>>>>> e174b643
         content_hash="361da9e6cf1b72f5cea0344e5bb6e70939f4c70328ace762529cac704297354a",
         matching_banked_signals=[
             BankedSignal(
@@ -227,19 +206,10 @@
                 bank_id="258601789084078",
                 bank_source="te",
                 classifications={
-<<<<<<< HEAD
                     BankedContentIDClassificationLabel(value="258601789084078"),
                     ClassificationLabel(value="true_positive"),
                     BankSourceClassificationLabel(value="te"),
                     BankIDClassificationLabel(value="3534976909868947"),
-=======
-                    Label(key="BankIDClassification", value="258601789084078"),
-                    Label(key="Classification", value="true_positive"),
-                    Label(key="BankSourceClassification", value="te"),
-                    Label(
-                        key="BankedContentIDClassification", value="3534976909868947"
-                    ),
->>>>>>> e174b643
                 },
             )
         ],
