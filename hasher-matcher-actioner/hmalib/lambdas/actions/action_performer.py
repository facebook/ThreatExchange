# Copyright (c) Facebook, Inc. and its affiliates. All Rights Reserved

import json

<<<<<<< HEAD
from hmalib.common import get_logger
from hmalib.models import MatchMessage, Label
=======
from hmalib.common.logging import get_logger
from hmalib.models import MatchMessage
>>>>>>> ab3f5328

logger = get_logger(__name__)


def lambda_handler(event, context):
    """
    This lambda is called once per match per dataset. If a single hash matches
    multiple datasets, this will be called multiple times.

    Eventually, this will be just an action labeller. It will label a match
    record with the action it recommends. A separate system will be stood up
    that aggregates labels and 'decides' which action would be taken.

    For now, this method will,
    - it will construct the MatchMessage object and identify the actions it
      needs to invoke.
    - for now, rather than fanning out to individual specific lambdas, it will
      call all specific functions serially!
    """
    for sqs_record in event["Records"]:
        sns_notification = json.loads(sqs_record["body"])
        match_message: MatchMessage = MatchMessage.from_sns_message(
            sns_notification["Message"]
        )


def perform_writeback_in_review(match_message: MatchMessage):
    # TODO implement
    logger.debug("wrote back IN_REVEIW")


def perform_enque_for_review(match_message: MatchMessage):
    # TODO implement
    logger.debug("enqued for review")


possible_actions = {
    "WRITEBACK_IN_REVIEW": perform_writeback_in_review,
    "ENQUE_FOR_REVIEW": perform_enque_for_review,
}


class ActionLabel(Label):
    def __init__(self, key: str, value: str):
        if key != "Action":
            raise Exception("ActionLabels must have a key Action")

        if value not in possible_actions.keys():
            raise Exception(f"'%s' is not a valid Action" % value)

        super(self.__class__, self).__init__(key, value)


def perform_action(match_message: MatchMessage, action_label: ActionLabel):
    for action, action_performer in possible_actions.items():
        if action is action_label.value:
            action_performer(match_message)


if __name__ == "__main__":
    # For basic debugging
    match_message = MatchMessage("key", "hash", [])
    action_label = ActionLabel("Action", "ENQUE_FOR_REVIEW")

    perform_action(match_message, action_label)<|MERGE_RESOLUTION|>--- conflicted
+++ resolved
@@ -2,13 +2,8 @@
 
 import json
 
-<<<<<<< HEAD
-from hmalib.common import get_logger
+from hmalib.common.logging import get_logger
 from hmalib.models import MatchMessage, Label
-=======
-from hmalib.common.logging import get_logger
-from hmalib.models import MatchMessage
->>>>>>> ab3f5328
 
 logger = get_logger(__name__)
 
