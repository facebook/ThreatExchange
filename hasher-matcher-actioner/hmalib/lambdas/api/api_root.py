--- conflicted
+++ resolved
@@ -134,7 +134,6 @@
     return results if results else {}
 
 
-<<<<<<< HEAD
 @app.get("/content-status/<key>")
 def content_status(key=None):
     """
@@ -187,7 +186,8 @@
 @app.get("/dashboard-status")
 def dashboard_status():
     return {"dashboard-status": get_dashboard_system_status()}
-=======
+
+
 @app.get("/hash_count")
 def hash_count():
     """
@@ -196,7 +196,6 @@
     results = get_hash_count()
     logger.debug(results)
     return results if results else {}
->>>>>>> e7b0f7c2
 
 
 def lambda_handler(event, context):
@@ -305,7 +304,6 @@
     }
 
 
-<<<<<<< HEAD
 class SignalSourceType(t.TypedDict):
     type: str
     count: int
@@ -390,12 +388,12 @@
         days_running=42,
         updated_at="MockData and Timestamp",
     )
-=======
+
+
 def get_hash_count() -> t.Dict[str, int]:
     pdq_storage = ThreatExchangeS3PDQAdapter(
         metrics_logger=metrics.names.api_hash_count()
     )
     pdq_data_files = pdq_storage.load_data()
 
-    return {file_name: len(rows) for file_name, rows in pdq_data_files.items()}
->>>>>>> e7b0f7c2
+    return {file_name: len(rows) for file_name, rows in pdq_data_files.items()}