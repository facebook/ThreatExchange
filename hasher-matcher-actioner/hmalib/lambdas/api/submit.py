# Copyright (c) Facebook, Inc. and its affiliates. All Rights Reserved

import functools
<<<<<<< HEAD

from mypy_boto3_sqs.service_resource import Queue
=======
>>>>>>> c11a59f3
import bottle
import boto3
import base64
import json
import datetime
import dataclasses

from enum import Enum
from dataclasses import dataclass, asdict
from mypy_boto3_dynamodb.service_resource import Table
from mypy_boto3_sqs import SQSClient
from botocore.exceptions import ClientError
import typing as t
from threatexchange.content_type.content_base import ContentType
from threatexchange.content_type.meta import get_content_type_for_name


from hmalib.lambdas.api.middleware import jsoninator, JSONifiable, DictParseable
<<<<<<< HEAD
from hmalib.common.content_sources import S3BucketContentSource
from hmalib.common.content_models import ContentObject, ContentRefType
=======
from hmalib.common.image_sources import S3BucketImageSource
from hmalib.common.content_models import ContentObject, ContentRefType, ContentType
>>>>>>> c11a59f3
from hmalib.common.logging import get_logger
from hmalib.common.message_models import URLSubmissionMessage

logger = get_logger(__name__)


@functools.lru_cache(maxsize=None)
def _get_sns_client():
    return boto3.client("sns")


@functools.lru_cache(maxsize=None)
def _get_submissions_queue() -> SQSClient:
    return boto3.client("sqs")


def create_presigned_put_url(bucket_name, key, file_type, expiration=3600):
    return create_presigned_url(bucket_name, key, file_type, expiration, "put_object")


def create_presigned_url(bucket_name, key, file_type, expiration, client_method):
    """
    Generate a presigned URL to share an S3 object
    """

    s3_client = boto3.client("s3")
    params = {
        "Bucket": bucket_name,
        "Key": key,
    }
    if file_type:
        params["ContentType"] = file_type

    try:
        response = s3_client.generate_presigned_url(
            client_method,
            Params=params,
            ExpiresIn=expiration,
        )
    except ClientError as e:
        logger.error(e)
        return None

    return response


# Request Objects
@dataclass
class SubmitRequestBodyBase(DictParseable):
    content_id: str
    content_type: str  # TODO: change to content_type enum from TE
    additional_fields: t.Optional[t.List]

    def get_content_ref_details(self) -> t.Tuple[str, ContentRefType]:
        raise NotImplementedError

    @classmethod
    def from_dict(cls, d):
        return cls(**{f.name: d.get(f.name, None) for f in dataclasses.fields(cls)})


@dataclass
class SubmitContentViaURLRequestBody(SubmitRequestBodyBase):
    content_url: str

    def get_content_ref_details(self) -> t.Tuple[str, ContentRefType]:
        return (self.content_url, ContentRefType.URL)


@dataclass
class SubmitContentBytesRequestBody(SubmitRequestBodyBase):
    content_bytes: bytes

    def get_content_ref_details(self) -> t.Tuple[str, ContentRefType]:
        return (self.content_id, ContentRefType.DEFAULT_S3_BUCKET)


@dataclass
class SubmitContentViaPostURLUploadRequestBody(SubmitRequestBodyBase):
    file_type: str

    def get_content_ref_details(self) -> t.Tuple[str, ContentRefType]:
        # Treat this as an S3 submission because
        # we expect the client to upload it there directly
        return (self.content_id, ContentRefType.DEFAULT_S3_BUCKET)


# Response Objects
@dataclass
class SubmitResponse(JSONifiable):
    content_id: str
    submit_successful: bool

    def to_json(self) -> t.Dict:
        return asdict(self)


@dataclass
class SubmitViaUploadUrlResponse(JSONifiable):
    content_id: str
    file_type: str
    presigned_url: str

    def to_json(self) -> t.Dict:
        return asdict(self)


@dataclass
class SubmitError(JSONifiable):
    """
    Warning: by default this will still return 200
    you need to update bottle.response.status
    if you want a specific return code.
    ToDo update middleware.py to handle this.
    """

    content_id: str
    message: str

    def to_json(self) -> t.Dict:
        return asdict(self)


def record_content_submission(
    dynamodb_table: Table,
    content_id: str,
    content_type: ContentType,
    content_ref: str,
    content_ref_type: ContentRefType,
    additional_fields: t.Set = set(),
):
    """
    Write a content object that is submitted to the dynamodb_table.

    Note: this method does not store the data of the content itself
    If we want to store the media itself that is done either:
    - by a client using a presign url we give them
    - direct s3 put call in the case of raw bytes
    - not at all in the case of CDN-URL submission
        - (WIP: possibly done after a match is found)

    This function is also called directly by api_root when handling s3 uploads to partner
    banks. If editing, ensure the logic in api_root.process_s3_event is still correct
    """
    # TODO add a confirm overwrite path for this
    submit_time = datetime.datetime.now()
    ContentObject(
<<<<<<< HEAD
        content_id=request.content_id,
        content_type=get_content_type_for_name(request.content_type),
=======
        content_id=content_id,
        content_type=content_type,
>>>>>>> c11a59f3
        content_ref=content_ref,
        content_ref_type=content_ref_type,
        additional_fields=additional_fields,
        submission_times=[submit_time],  # Note: custom write_to_table impl appends.
        created_at=submit_time,
        updated_at=submit_time,
    ).write_to_table(dynamodb_table)


def send_submission_to_url_queue(
    dynamodb_table: Table,
    images_topic_arn: str,
    content_id: str,
    url: str,
):
    """
    Send a submitted url of content to the hasher. This does not store a copy of the content in s3

    This function is also called directly by api_root when handling s3 uploads to partner
    banks. If editing, ensure the logic in api_root.process_s3_event is still correct
    """

    url_submission_message = URLImageSubmissionMessage(content_id, t.cast(str, url))
    _get_sns_client().publish(
        TopicArn=images_topic_arn,
        Message=json.dumps(url_submission_message.to_sqs_message()),
    )


def get_submit_api(
    dynamodb_table: Table,
    image_bucket: str,
    image_prefix: str,
    images_topic_arn: str,
    submissions_queue_url: str,
) -> bottle.Bottle:
    """
    A Closure that includes all dependencies that MUST be provided by the root
    API that this API plugs into. Declare dependencies here, but initialize in
    the root API alone.
    """

    # A prefix to all routes must be provided by the api_root app
    # The documentation below expects prefix to be '/submit/'
    submit_api = bottle.Bottle()
    s3_bucket_image_source = S3BucketContentSource(image_bucket, image_prefix)

    def _record_content_submission_from_request(
        request: SubmitRequestBodyBase,
    ):
        """
        Given a request object submission record the content object to the table passed to
        the API using 'record_content_submission'
        Note: this method does not store the content media itself.
        """

        content_ref, content_ref_type = request.get_content_ref_details()

        record_content_submission(
            dynamodb_table,
            content_id=request.content_id,
            content_type=ContentType(request.content_type or ContentType.PHOTO),
            content_ref=content_ref,
            content_ref_type=content_ref_type,
            additional_fields=set(request.additional_fields)
            if request.additional_fields
            else set(),
        )

    @submit_api.post("/", apply=[jsoninator])
    def submit() -> SubmitError:
        """
        Root for the general submission of content to the system.
        Currently just provides 400 error code (todo delete, leaving now for debug help)
        """

        logger.info(f"Submit attempted on root submit endpoint.")

        bottle.response.status = 400
        return SubmitError(
            content_id="",
            message="Submission not supported from just /submit/.",
        )

    @submit_api.post("/url/", apply=[jsoninator(SubmitContentViaURLRequestBody)])
    def submit_url(
        request: SubmitContentViaURLRequestBody,
    ) -> t.Union[SubmitResponse, SubmitError]:
        """
        Submission via a url to content. This does not store a copy of the content in s3
        """
<<<<<<< HEAD
        content_id = request.content_id
        url = request.content_bytes_url_or_file_type

        # Again, We want to record the submission before triggering and processing on
        # the content itself therefore we write to dynamo before s3
        record_content_submission(dynamodb_table, request)

        content_type = get_content_type_for_name(request.content_type)

        url_submission_message = URLSubmissionMessage(
            content_type, content_id, t.cast(str, url)
        )
        _get_submissions_queue().send_message(
            QueueUrl=submissions_queue_url,
            MessageBody=json.dumps(url_submission_message.to_sqs_message()),
=======
        _record_content_submission_from_request(request)
        send_submission_to_url_queue(
            dynamodb_table, images_topic_arn, request.content_id, request.content_url
>>>>>>> c11a59f3
        )

        return SubmitResponse(content_id=request.content_id, submit_successful=True)

    @submit_api.post("/bytes/", apply=[jsoninator(SubmitContentBytesRequestBody)])
    def submit_bytes(
        request: SubmitContentBytesRequestBody,
    ) -> t.Union[SubmitResponse, SubmitError]:
        """
        Direct transfer of bits to system's s3 bucket
        """
        content_id = request.content_id
        file_contents = base64.b64decode(request.content_bytes)

        # We want to record the submission before triggering and processing on
        # the content itself therefore we write to dynamodb before s3
        _record_content_submission_from_request(request)

        s3_bucket_image_source.put_image_bytes(content_id, file_contents)

        return SubmitResponse(content_id=request.content_id, submit_successful=True)

    @submit_api.post(
        "/post_url/", apply=[jsoninator(SubmitContentViaPostURLUploadRequestBody)]
    )
    def submit_post_url(
        request: SubmitContentViaPostURLUploadRequestBody,
    ) -> t.Union[SubmitViaUploadUrlResponse, SubmitError]:
        """
        Submission of content to the system's s3 bucket by providing a post url to client
        """
        presigned_url = create_presigned_put_url(
            bucket_name=image_bucket,
            key=s3_bucket_image_source.get_s3_key(request.content_id),
            file_type=request.file_type,
        )

        if presigned_url:
            _record_content_submission_from_request(request)
            return SubmitViaUploadUrlResponse(
                content_id=request.content_id,
                file_type=str(request.file_type),
                presigned_url=presigned_url,
            )

        bottle.response.status = 400
        return SubmitError(
            content_id=request.content_id,
            message="Failed to generate upload url",
        )

    return submit_api<|MERGE_RESOLUTION|>--- conflicted
+++ resolved
@@ -1,11 +1,6 @@
 # Copyright (c) Facebook, Inc. and its affiliates. All Rights Reserved
 
 import functools
-<<<<<<< HEAD
-
-from mypy_boto3_sqs.service_resource import Queue
-=======
->>>>>>> c11a59f3
 import bottle
 import boto3
 import base64
@@ -24,13 +19,8 @@
 
 
 from hmalib.lambdas.api.middleware import jsoninator, JSONifiable, DictParseable
-<<<<<<< HEAD
 from hmalib.common.content_sources import S3BucketContentSource
 from hmalib.common.content_models import ContentObject, ContentRefType
-=======
-from hmalib.common.image_sources import S3BucketImageSource
-from hmalib.common.content_models import ContentObject, ContentRefType, ContentType
->>>>>>> c11a59f3
 from hmalib.common.logging import get_logger
 from hmalib.common.message_models import URLSubmissionMessage
 
@@ -178,13 +168,8 @@
     # TODO add a confirm overwrite path for this
     submit_time = datetime.datetime.now()
     ContentObject(
-<<<<<<< HEAD
         content_id=request.content_id,
         content_type=get_content_type_for_name(request.content_type),
-=======
-        content_id=content_id,
-        content_type=content_type,
->>>>>>> c11a59f3
         content_ref=content_ref,
         content_ref_type=content_ref_type,
         additional_fields=additional_fields,
@@ -276,7 +261,6 @@
         """
         Submission via a url to content. This does not store a copy of the content in s3
         """
-<<<<<<< HEAD
         content_id = request.content_id
         url = request.content_bytes_url_or_file_type
 
@@ -292,11 +276,6 @@
         _get_submissions_queue().send_message(
             QueueUrl=submissions_queue_url,
             MessageBody=json.dumps(url_submission_message.to_sqs_message()),
-=======
-        _record_content_submission_from_request(request)
-        send_submission_to_url_queue(
-            dynamodb_table, images_topic_arn, request.content_id, request.content_url
->>>>>>> c11a59f3
         )
 
         return SubmitResponse(content_id=request.content_id, submit_successful=True)
