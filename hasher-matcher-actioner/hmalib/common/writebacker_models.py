import typing as t
import os

from functools import lru_cache
from dataclasses import dataclass, fields

from hmalib.common.message_models import BankedSignal, MatchMessage
from hmalib.common.logging import get_logger

from hmalib.common.actioner_models import ActionPerformer
from hmalib.common.classification_models import WritebackTypes
from hmalib.common.actioner_models import ActionPerformer
from hmalib.common.evaluator_models import ActionLabel
from hmalib.common.message_models import WritebackMessage
from hmalib.aws_secrets import AWSSecrets

<<<<<<< HEAD
from hmalib.common.fetcher_modules import ThreatExchangeConfig
=======
from hmalib.common.fetcher_models import ThreatExchangeConfig
>>>>>>> 4472c0d6


from threatexchange.api import ThreatExchangeAPI

logger = get_logger(__name__)


class MockedThreatExchangeAPI:
    mocked_descriptor_ids = ["12345", "67890"]

    def get_threat_descriptors_from_indicator(
        self, indicator
    ) -> t.List[t.Dict[str, str]]:
        return [{"id": id} for id in self.mocked_descriptor_ids]

    def react_to_threat_descriptor(self, descriptor, reaction) -> None:
        return None


class Writebacker:
    """
    For writing back to an HMA data soruce (eg. ThreatExchange). Every source that
    enables writebacks should have an implmentation of this class
    (eg ThreatExchangeWritebacker) and optionally sub implementations
    (eg ThreatExchangeFalsePositiveWritebacker)

    You must also add the subclass you are implementing to the performable_subclasses
    fucntion below
    """

    @property
    def source(self) -> str:
        """
        The source that this writebacker corresponds to (eg. "te")
        """
        raise NotImplementedError

    @staticmethod
    def writeback_options() -> t.Dict[
        WritebackTypes.WritebackType, t.Type["Writebacker"]
    ]:
        """
        For a given source that performs writebacks, this fucntion specifies what types of
        writebacks that can be taken as a mapping from writback type to writebacker. The
        type should be same as WritebackType passed to the writebacker
        """
        raise NotImplementedError

    @classmethod
    @lru_cache(maxsize=None)
    def get_writebacker_for_source(cls, source: str) -> t.Optional["Writebacker"]:
        if cls.__name__ != "Writebacker":
            raise ValueError(
                "get_writebacker_for_source can only be called from the Writebacker class directly. eg Writebacker().get_writebacker_for_source"
            )

        sources_to_writebacker_cls = {
            writebacker_cls().source: writebacker_cls
            for writebacker_cls in cls.__subclasses__()
        }

        if source not in sources_to_writebacker_cls.keys():
            return None
        return sources_to_writebacker_cls[source]()

    def writeback_is_enabled(self, writeback_signal: BankedSignal) -> bool:
        """
        Users can switch on/off writebacks either globally for individual sources, or based on the matched signal
        """
        raise NotImplementedError

    @property
    def writeback_type(self) -> WritebackTypes.WritebackType:
        """
        The writeback label for when this action should be performed (eg WritebackType.SawThisToo)
        """
        raise NotImplementedError

    def _writeback_impl(self, writeback_signal: BankedSignal) -> str:
        raise NotImplementedError

    def perform_writeback(self, writeback_message: WritebackMessage) -> t.List[str]:
        writeback_to_perform = writeback_message.writeback_type

        error = None
        if writeback_to_perform not in self.writeback_options():
            error = (
                "Could not find writebacker for source "
                + self.source
                + " that can perform writeback "
                + writeback_to_perform.value
            )
            logger.error(error)
            return [error]

        results = []
        writebacker = self.writeback_options()[writeback_to_perform]()
        for writeback_signal in writeback_message.matching_banked_signals:
            # filter our matches from other sources
            if writeback_signal.bank_source == self.source:
                result = None
                if writebacker.writeback_is_enabled(writeback_signal):
                    result = writebacker._writeback_impl(writeback_signal)
                else:
                    result = (
                        "No writeback performed for banked content id "
                        + writeback_signal.banked_content_id
                        + " becuase writebacks were disabled"
                    )
                logger.info(result)
                results.append(result)
        return results


@dataclass
class ThreatExchangeWritebacker(Writebacker):
    """
    Writebacker parent object for all writebacks to ThreatExchange
    """

    source = "te"

    @staticmethod
    @lru_cache(maxsize=None)
    def writeback_options() -> t.Dict[
        WritebackTypes.WritebackType, t.Type["Writebacker"]
    ]:
        return {
            WritebackTypes.FalsePositive: ThreatExchangeFalsePositiveWritebacker,
            WritebackTypes.TruePositive: ThreatExchangeTruePositivePositiveWritebacker,
            WritebackTypes.Ingested: ThreatExchangeIngestedWritebacker,
            WritebackTypes.SawThisToo: ThreatExchangeSawThisTooWritebacker,
        }

    def writeback_is_enabled(self, writeback_signal: BankedSignal) -> bool:
        privacy_group_id = writeback_signal.bank_id
        privacy_group_config = ThreatExchangeConfig.cached_get(privacy_group_id)
        if isinstance(privacy_group_config, ThreatExchangeConfig):
            return privacy_group_config.write_back
        # If no config, dont write back
<<<<<<< HEAD
=======
        logger.warn("No config found for privacy group " + str(privacy_group_id))
>>>>>>> 4472c0d6
        return False

    @property
    def te_api(self) -> ThreatExchangeAPI:
        mock_te_api = os.environ.get("MOCK_TE_API")
        if mock_te_api == "True":
            return MockedThreatExchangeAPI()
        api_key = AWSSecrets().te_api_key()
        return ThreatExchangeAPI(api_key)


class ThreatExchangeFalsePositiveWritebacker(ThreatExchangeWritebacker):
    """
    For writing back to ThreatExhcnage that the user belives the match was
    a false positive.

    Executing perform_writeback on this class will read the (indicator, privacy_group)
    pairs for the match and, for each, add a new descriptor on that indicator
    in that privacy group that adds the disagreement tag for the privacy group

    """

    def _writeback_impl(self, writeback_signal: BankedSignal) -> str:
        # TODO Implement
        return (
            "Wrote back false positive on indicator "
            + writeback_signal.banked_content_id
        )


class ThreatExchangeTruePositivePositiveWritebacker(ThreatExchangeWritebacker):
    """
    For writing back to ThreatExhcnage that the user belives the match was
    correct.

    Executing perform_writeback on this class will read the (indicator, privacy_group)
    pairs for the match and, for each, add a new descriptor on that indicator
    in that privacy group that adds the agreement tag for the privacy group

    """

    def _writeback_impl(self, writeback_signal: BankedSignal) -> str:
        # TODO Implement
        return (
            "Wrote back true positive on indicator "
            + writeback_signal.banked_content_id
        )


@dataclass
class ThreatExchangeReactionWritebacker(ThreatExchangeWritebacker):
    """
    For writebacks to ThreatExchange that are implemented as reactions.

    Executing perform_writeback on this class will read the indicators
    from the match, load all related descriptors, and write the given reaction
    to them
    """

    @property
    def reaction(self) -> str:
        raise NotImplementedError

    def _writeback_impl(self, writeback_signal: BankedSignal) -> str:
        descriptor_ids = {writeback_signal.banked_content_id}

        # TODO: currnetly, banked_content_id is the descriptor id. We need to change this
        # to be the indicator_id and then find all descriptors for that indicator. After
        # that change, delete the line above and uncomment the lines below

        # indicator_ids = {
        #     dataset_match_details.banked_content_id
        #     for dataset_match_details in writeback_message.matching_banked_signals
        #     if dataset_match_details.bank_source == "te"
        # }
        # descriptor_ids = {
        #     descriptor_id["id"]
        #     for indicator_id in indicator_ids
        #     for descriptor_id in self.te_api.get_threat_descriptors_from_indicator(
        #         indicator_id
        #     )
        # }

        for id in descriptor_ids:
            self.te_api.react_to_threat_descriptor(id, self.reaction)
            logger.info("reacted %s to descriptor %s", self.reaction, id)
        return (
            "reacted "
            + self.reaction
            + " to "
            + str(len(descriptor_ids))
            + " descriptors"
        )


class ThreatExchangeIngestedWritebacker(ThreatExchangeReactionWritebacker):
    reaction = "INGESTED"


class ThreatExchangeSawThisTooWritebacker(ThreatExchangeReactionWritebacker):
    reaction = "SAW_THIS_TOO"


if __name__ == "__main__":
    pass<|MERGE_RESOLUTION|>--- conflicted
+++ resolved
@@ -14,11 +14,7 @@
 from hmalib.common.message_models import WritebackMessage
 from hmalib.aws_secrets import AWSSecrets
 
-<<<<<<< HEAD
-from hmalib.common.fetcher_modules import ThreatExchangeConfig
-=======
 from hmalib.common.fetcher_models import ThreatExchangeConfig
->>>>>>> 4472c0d6
 
 
 from threatexchange.api import ThreatExchangeAPI
@@ -159,10 +155,7 @@
         if isinstance(privacy_group_config, ThreatExchangeConfig):
             return privacy_group_config.write_back
         # If no config, dont write back
-<<<<<<< HEAD
-=======
         logger.warn("No config found for privacy group " + str(privacy_group_id))
->>>>>>> 4472c0d6
         return False
 
     @property
