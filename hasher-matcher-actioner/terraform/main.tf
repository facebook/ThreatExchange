# Copyright (c) Facebook, Inc. and its affiliates. All Rights Reserved

terraform {
  required_providers {
    aws = {
      source  = "hashicorp/aws"
      version = "~> 3.0"
    }
  }
}

provider "aws" {
  region = "us-east-1"
}

locals {
  common_tags = {
    "HMAPrefix" = var.prefix
  }
}

module "hashing_data" {
  source          = "./hashing-data"
  prefix          = var.prefix
  additional_tags = local.common_tags
}

module "pdq_signals" {
  source = "./pdq-signals"
  prefix = var.prefix
  lambda_docker_info = {
    uri = var.hma_lambda_docker_uri
    commands = {
      matcher = "hmalib.lambdas.pdq.pdq_matcher.lambda_handler"
      hasher  = "hmalib.lambdas.pdq.pdq_hasher.lambda_handler"
      indexer = "hmalib.lambdas.pdq.pdq_indexer.lambda_handler"
    }
  }
  datastore = {
    name = module.hashing_data.hma_datastore.name
    arn  = module.hashing_data.hma_datastore.arn
  }
  images_input = {
    input_queue = aws_sqs_queue.pdq_images_queue.arn
    resource_list = [
      "arn:aws:s3:::${module.hashing_data.image_folder_info.bucket_name}/${module.hashing_data.image_folder_info.key}*"
    ]
  }
  threat_exchange_data = {
    bucket_name        = module.hashing_data.threat_exchange_data_folder_info.bucket_name
    pdq_data_file_key  = "${module.hashing_data.threat_exchange_data_folder_info.key}pdq.te"
    notification_topic = module.hashing_data.threat_exchange_data_folder_info.notification_topic
  }
  index_data_storage = {
    bucket_name      = module.hashing_data.index_folder_info.bucket_name
    index_folder_key = module.hashing_data.index_folder_info.key
  }
  matches_sns_topic_arn = aws_sns_topic.matches.arn

  log_retention_in_days = var.log_retention_in_days
  additional_tags       = local.common_tags
  measure_performance   = var.measure_performance
}

module "fetcher" {
  source = "./fetcher"
  prefix = var.prefix
  lambda_docker_info = {
    uri = var.hma_lambda_docker_uri
    commands = {
      fetcher = "hmalib.lambdas.fetcher.lambda_handler"
    }
  }
  threat_exchange_data = {
    bucket_name       = module.hashing_data.threat_exchange_data_folder_info.bucket_name
    pdq_data_file_key = "${module.hashing_data.threat_exchange_data_folder_info.key}pdq.te"
  }

  log_retention_in_days = var.log_retention_in_days
  additional_tags       = local.common_tags
}

resource "aws_sns_topic" "matches" {
  name_prefix = "${var.prefix}-matches"
}

# Connect Hashing Data to PDQ Signals

resource "aws_sqs_queue" "pdq_images_queue" {
  name_prefix                = "${var.prefix}-pdq-images"
  visibility_timeout_seconds = 300
  message_retention_seconds  = 1209600
  tags = merge(
    local.common_tags,
    {
      Name = "PDQImagesQueue"
    }
  )
}

resource "aws_sns_topic_subscription" "hash_new_images" {
  topic_arn = module.hashing_data.image_folder_info.notification_topic
  protocol  = "sqs"
  endpoint  = aws_sqs_queue.pdq_images_queue.arn
}

data "aws_iam_policy_document" "pdq_hasher_queue" {
  statement {
    effect    = "Allow"
    actions   = ["sqs:SendMessage"]
    resources = [aws_sqs_queue.pdq_images_queue.arn]
    principals {
      type        = "Service"
      identifiers = ["sns.amazonaws.com"]
    }
    condition {
      test     = "ArnEquals"
      variable = "aws:SourceArn"
      values   = [module.hashing_data.image_folder_info.notification_topic]
    }
  }
}

resource "aws_sqs_queue_policy" "pdq_hasher_queue" {
  queue_url = aws_sqs_queue.pdq_images_queue.id
  policy    = data.aws_iam_policy_document.pdq_hasher_queue.json
}

<<<<<<< HEAD
module "webapp" {
  source          = "./webapp"
  prefix          = var.prefix
}
=======

# Connect Hashing Data to API

module "api" {
  source = "./api"
  prefix = var.prefix
  lambda_docker_info = {
    uri = var.hma_lambda_docker_uri
    commands = {
      status_api = "hmalib.lambdas.api.status_api.lambda_handler"
    }
  }
  datastore = {
    name = module.hashing_data.hma_datastore.name
    arn  = module.hashing_data.hma_datastore.arn
  }
 
  log_retention_in_days = var.log_retention_in_days
  additional_tags       = local.common_tags
}
>>>>>>> de8720a6
<|MERGE_RESOLUTION|>--- conflicted
+++ resolved
@@ -126,13 +126,6 @@
   policy    = data.aws_iam_policy_document.pdq_hasher_queue.json
 }
 
-<<<<<<< HEAD
-module "webapp" {
-  source          = "./webapp"
-  prefix          = var.prefix
-}
-=======
-
 # Connect Hashing Data to API
 
 module "api" {
@@ -152,4 +145,8 @@
   log_retention_in_days = var.log_retention_in_days
   additional_tags       = local.common_tags
 }
->>>>>>> de8720a6
+
+module "webapp" {
+  source          = "./webapp"
+  prefix          = var.prefix
+}