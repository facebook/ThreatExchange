# Copyright (c) Facebook, Inc. and its affiliates. All Rights Reserved

terraform {
  required_providers {
    aws = {
      source  = "hashicorp/aws"
      version = "~> 3.0"
    }
  }
}

provider "aws" {
  region = "us-east-1"
}

data "aws_region" "default" {}

locals {
  common_tags = {
    "HMAPrefix" = var.prefix
  }
  pdq_file_extension       = ".pdq.te"
  te_data_folder           = module.hashing_data.threat_exchange_data_folder_info.key
  te_api_token_secret_name = "threatexchange/${var.prefix}_api_tokens"
}

### Config storage ###

resource "aws_dynamodb_table" "config_table" {
  name         = "${var.prefix}-HMAConfig"
  billing_mode = "PAY_PER_REQUEST"
  hash_key     = "ConfigType"
  range_key    = "ConfigName"

  attribute {
    name = "ConfigType"
    type = "S"
  }
  attribute {
    name = "ConfigName"
    type = "S"
  }

  tags = merge(
    var.additional_tags,
    {
      Name = "HMAConfig"
    }
  )

  # TODO(dcallies) allow creation of initial configs
  # provisioner "local-exec" {
  #  command = "python3 ../scripts/populate_config_db ${var.collab_file} ${aws_dynamodb_table.threatexchange_config.name}"
  # }
}

locals {
  config_table = {
    arn  = aws_dynamodb_table.config_table.arn
    name = aws_dynamodb_table.config_table.name
  }
}

module "datastore" {
  source          = "./datastore"
  prefix          = var.prefix
  additional_tags = merge(var.additional_tags, local.common_tags)
}

module "hashing_data" {
  source          = "./hashing-data"
  prefix          = var.prefix
  additional_tags = merge(var.additional_tags, local.common_tags)
}

<<<<<<< HEAD
module "hashing_integrations" {
  source                = "./hashing-integrations"
  prefix                = var.prefix
  additional_tags       = merge(var.additional_tags, local.common_tags)
  local_image_buckets   = var.local_image_buckets
  log_retention_in_days = var.log_retention_in_days

  lambda_docker_info = {
    uri = var.hma_lambda_docker_uri
    commands = {
      hasher_integrations = "hmalib.lambdas.hasher_integrations.lambda_handler"
    }
  }
}

module "indexer" {
  source = "./indexer"
  prefix = var.prefix
  lambda_docker_info = {
    uri = var.hma_lambda_docker_uri

    commands = {
      indexer = "hmalib.lambdas.unified_indexer.lambda_handler"
    }
  }
  threat_exchange_data = {
    bucket_name        = module.hashing_data.threat_exchange_data_folder_info.bucket_name
    data_folder        = local.te_data_folder
    notification_topic = module.hashing_data.threat_exchange_data_folder_info.notification_topic
  }
  index_data_storage = {
    bucket_name      = module.hashing_data.index_folder_info.bucket_name
    index_folder_key = module.hashing_data.index_folder_info.key
  }

  log_retention_in_days = var.log_retention_in_days
  additional_tags       = merge(var.additional_tags, local.common_tags)
  measure_performance   = var.measure_performance
}

=======
>>>>>>> c11a59f3
module "pdq_signals" {
  source = "./pdq-signals"
  prefix = var.prefix
  lambda_docker_info = {
    uri = var.hma_lambda_docker_uri
    commands = {
      matcher = "hmalib.lambdas.pdq.pdq_matcher.lambda_handler"
      hasher  = "hmalib.lambdas.pdq.pdq_hasher.lambda_handler"
      indexer = "hmalib.lambdas.pdq.pdq_indexer.lambda_handler"
    }
  }
  datastore = module.datastore.primary_datastore

  images_input = {
    input_queue = aws_sqs_queue.pdq_images_queue.arn
    resource_list = concat(
      [
        "arn:aws:s3:::${module.hashing_data.image_folder_info.bucket_name}/${module.hashing_data.image_folder_info.key}*"
      ],
      [for partner_bucket in var.partner_image_buckets: "${partner_bucket.arn}/*"]
    )
    image_folder_key = module.hashing_data.image_folder_info.key
  }
  threat_exchange_data = {
    bucket_name        = module.hashing_data.threat_exchange_data_folder_info.bucket_name
    pdq_file_extension = local.pdq_file_extension
    data_folder        = local.te_data_folder
    notification_topic = module.hashing_data.threat_exchange_data_folder_info.notification_topic
  }
  index_data_storage = {
    bucket_name      = module.hashing_data.index_folder_info.bucket_name
    index_folder_key = module.hashing_data.index_folder_info.key
  }
  matches_sns_topic_arn = aws_sns_topic.matches.arn

  log_retention_in_days = var.log_retention_in_days
  additional_tags       = merge(var.additional_tags, local.common_tags)
  measure_performance   = var.measure_performance
  config_table          = local.config_table

  queue_batch_size        = var.set_sqs_windows_to_min ? 10 : 100
  queue_window_in_seconds = var.set_sqs_windows_to_min ? 0 : 30
}

module "counters" {
  source          = "./counters"
  prefix          = var.prefix
  additional_tags = merge(var.additional_tags, local.common_tags)
  datastore       = module.datastore.primary_datastore
  lambda_docker_info = {
    uri = var.hma_lambda_docker_uri
    commands = {
      match_counter = "hmalib.lambdas.match_counter.lambda_handler"
    }
  }
  log_retention_in_days = var.log_retention_in_days
  measure_performance   = var.measure_performance
  matches_sns_topic_arn = aws_sns_topic.matches.arn
}

module "fetcher" {
  source       = "./fetcher"
  prefix       = var.prefix
  te_api_token = var.te_api_token

  lambda_docker_info = {
    uri = var.hma_lambda_docker_uri
    commands = {
      fetcher = "hmalib.lambdas.fetcher.lambda_handler"
    }
  }

  datastore = module.datastore.primary_datastore

  threat_exchange_data = {
    bucket_name = module.hashing_data.threat_exchange_data_folder_info.bucket_name
    data_folder = local.te_data_folder
  }
  collab_file = var.collab_file

  log_retention_in_days = var.log_retention_in_days
  additional_tags       = merge(var.additional_tags, local.common_tags)
  fetch_frequency       = var.fetch_frequency

  te_api_token_secret = aws_secretsmanager_secret.te_api_token
  config_table        = local.config_table
}

resource "aws_sns_topic" "matches" {
  name_prefix = "${var.prefix}-matches"
}

# Connect Hashing Data to PDQ Signals

resource "aws_sqs_queue" "pdq_images_queue" {
  name_prefix                = "${var.prefix}-pdq-images"
  visibility_timeout_seconds = 300
  message_retention_seconds  = 1209600
  tags = merge(
    var.additional_tags,
    local.common_tags,
    {
      Name = "PDQImagesQueue"
    }
  )
}

resource "aws_sns_topic_subscription" "hash_new_images" {
  topic_arn = module.hashing_data.image_folder_info.notification_topic
  protocol  = "sqs"
  endpoint  = aws_sqs_queue.pdq_images_queue.arn
}

data "aws_iam_policy_document" "pdq_hasher_queue" {
  statement {
    effect    = "Allow"
    actions   = ["sqs:SendMessage"]
    resources = [aws_sqs_queue.pdq_images_queue.arn]
    principals {
      type        = "Service"
      identifiers = ["sns.amazonaws.com"]
    }
    condition {
      test     = "ArnEquals"
      variable = "aws:SourceArn"
      values   = [module.hashing_data.image_folder_info.notification_topic]
    }
  }
}

resource "aws_sqs_queue_policy" "pdq_hasher_queue" {
  queue_url = aws_sqs_queue.pdq_images_queue.id
  policy    = data.aws_iam_policy_document.pdq_hasher_queue.json
}

# Set up webapp resources (s3 bucket and cloudfront distribution)

module "webapp" {
  source                          = "./webapp"
  prefix                          = var.prefix
  organization                    = var.organization
  include_cloudfront_distribution = var.include_cloudfront_distribution && !var.use_shared_user_pool
}

# Set up Cognito for authenticating webapp and api (unless shared setup is indicated in terraform.tfvars)

module "authentication" {
  source                                    = "./authentication"
  prefix                                    = var.prefix
  organization                              = var.organization
  use_cloudfront_distribution_url           = var.include_cloudfront_distribution
  cloudfront_distribution_url               = "https://${module.webapp.cloudfront_distribution_domain_name}"
  use_shared_user_pool                      = var.use_shared_user_pool
  webapp_and_api_shared_user_pool_id        = var.webapp_and_api_shared_user_pool_id
  webapp_and_api_shared_user_pool_client_id = var.webapp_and_api_shared_user_pool_client_id
}

/*
 * # Submissions SQS:
 * Submissions from the API are routed directly into a queue. Doing an SNS
 * indirection **could** allow multiple lambdas to be listening for submissions,
 * but, that would be costly because the lambda invocation would cost money.
 *
 * Instead, we will have a single hashing lambda capable of handling all
 * content_types. If the content, because of its size or because of compute
 * complexity can't be handled by this "base" lambda, it will be routed to
 * another specially capable lambda queue.
 *
 * - This should soon absorb the pdq_images queue + SNS topic as the only queue
 *   that we will publish submissions on.
 *   If we have proven that the generic lambda can generate PDQ signals, we can 
 *   do away with the PDQ specific infrastructure altogether.
*/
resource "aws_sqs_queue" "submissions_queue" {
  name_prefix                = "${var.prefix}-submissions"
  visibility_timeout_seconds = 300
  message_retention_seconds  = 1209600
  tags = merge(
    var.additional_tags,
    local.common_tags,
    {
      Name = "SubmissionsQueue"
    }
  )
}

resource "aws_sqs_queue" "hashes_queue" {
  name_prefix                = "${var.prefix}-hashes"
  visibility_timeout_seconds = 300
  message_retention_seconds  = 1209600
  tags = merge(
    var.additional_tags,
    local.common_tags,
    {
      Name = "HashesQueue"
    }
  )
}

module "hasher" {
  source = "./hasher"
  prefix = var.prefix
  lambda_docker_info = {
    uri = var.hma_lambda_docker_uri
  }

  datastore = module.datastore.primary_datastore
  submissions_queue = {
    arn = aws_sqs_queue.submissions_queue.arn
  }

  hashes_queue = {
    arn = aws_sqs_queue.hashes_queue.arn
    url = aws_sqs_queue.hashes_queue.id
  }

  log_retention_in_days = var.log_retention_in_days
  additional_tags       = merge(var.additional_tags, local.common_tags)
  config_table          = local.config_table
  measure_performance   = var.measure_performance
}

module "matcher" {
  source = "./matcher"
  prefix = var.prefix

  lambda_docker_info = {
    uri = var.hma_lambda_docker_uri
  }

  datastore = module.datastore.primary_datastore

  hashes_queue = {
    arn = aws_sqs_queue.hashes_queue.arn
    url = aws_sqs_queue.hashes_queue.id
  }

  matches_topic_arn = aws_sns_topic.matches.arn

  index_data_storage = {
    bucket_name      = module.hashing_data.index_folder_info.bucket_name
    index_folder_key = module.hashing_data.index_folder_info.key
  }

  log_retention_in_days = var.log_retention_in_days
  additional_tags       = merge(var.additional_tags, local.common_tags)
  config_table          = local.config_table
  measure_performance   = var.measure_performance
}


# Set up api
module "api" {
  source                    = "./api"
  prefix                    = var.prefix
  api_authorizer_jwt_issuer = "https://cognito-idp.${data.aws_region.default.name}.amazonaws.com/${module.authentication.webapp_and_api_user_pool_id}"
  api_authorizer_audience   = module.authentication.webapp_and_api_user_pool_client_id
  lambda_docker_info = {
    uri = var.hma_lambda_docker_uri
    commands = {
      api_root = "hmalib.lambdas.api.api_root.lambda_handler"
      api_auth = "hmalib.lambdas.api.api_auth.lambda_handler"
    }
  }
  datastore = module.datastore.primary_datastore
  image_data_storage = {
    bucket_name      = module.hashing_data.image_folder_info.bucket_name
    image_folder_key = module.hashing_data.image_folder_info.key
  }
  threat_exchange_data = {
    bucket_name        = module.hashing_data.threat_exchange_data_folder_info.bucket_name
    pdq_file_extension = local.pdq_file_extension
    data_folder        = local.te_data_folder
  }

  log_retention_in_days = var.log_retention_in_days
  additional_tags       = merge(var.additional_tags, local.common_tags)
  config_table          = local.config_table
  measure_performance   = var.measure_performance
  te_api_token_secret   = aws_secretsmanager_secret.te_api_token

  writebacks_queue = module.actions.writebacks_queue
  images_topic_arn = module.hashing_data.image_folder_info.notification_topic

<<<<<<< HEAD
  submissions_queue = {
    url = aws_sqs_queue.submissions_queue.id,
    arn = aws_sqs_queue.submissions_queue.arn
  }
=======
  partner_image_buckets = var.partner_image_buckets
>>>>>>> c11a59f3
}

# Build and deploy webapp

locals {
  dashboard_name    = "${var.prefix}-dashboard"
  aws_dashboard_url = var.measure_performance ? "https://console.aws.amazon.com/cloudwatch/home?region=${data.aws_region.default.name}#dashboards:name=${local.dashboard_name}" : ""
}

resource "local_file" "webapp_env" {
  depends_on = [
    module.api.invoke_url,
    module.authentication.webapp_and_api_user_pool_id,
    module.authentication.webapp_and_api_user_pool_client_id
  ]
  sensitive_content = "REACT_APP_AWS_DASHBOARD_URL=${local.aws_dashboard_url}\nREACT_APP_REGION=${data.aws_region.default.name}\nREACT_APP_USER_POOL_ID=${module.authentication.webapp_and_api_user_pool_id}\nREACT_APP_USER_POOL_APP_CLIENT_ID=${module.authentication.webapp_and_api_user_pool_client_id}\nREACT_APP_HMA_API_ENDPOINT=${module.api.invoke_url}\n"
  filename          = "../webapp/.env"
}

resource "null_resource" "build_and_deploy_webapp" {
  depends_on = [
    module.webapp.s3_bucket_name,
    local_file.webapp_env
  ]
  provisioner "local-exec" {
    command     = "npm install --silent"
    working_dir = "../webapp"
  }
  provisioner "local-exec" {
    command     = "npm run build"
    working_dir = "../webapp"
  }
  provisioner "local-exec" {
    command = "aws s3 sync ../webapp/build s3://${module.webapp.s3_bucket_name} --acl public-read"
  }
}

module "actions" {
  source = "./actions"

  prefix = var.prefix
  lambda_docker_info = {
    uri = var.hma_lambda_docker_uri
    commands = {
      action_evaluator = "hmalib.lambdas.actions.action_evaluator.lambda_handler"
      action_performer = "hmalib.lambdas.actions.action_performer.lambda_handler"
      writebacker      = "hmalib.lambdas.actions.writebacker.lambda_handler"
    }
  }

  matches_sns_topic_arn = aws_sns_topic.matches.arn

  log_retention_in_days = var.log_retention_in_days
  additional_tags       = merge(var.additional_tags, local.common_tags)
  measure_performance   = var.measure_performance
  te_api_token_secret   = aws_secretsmanager_secret.te_api_token
  config_table = {
    name = aws_dynamodb_table.config_table.name
    arn  = aws_dynamodb_table.config_table.arn
  }
  datastore = module.datastore.primary_datastore

  queue_batch_size        = var.set_sqs_windows_to_min ? 10 : 100
  queue_window_in_seconds = var.set_sqs_windows_to_min ? 0 : 30
}

### ThreatExchange API Token Secret ###

resource "aws_secretsmanager_secret" "te_api_token" {
  name                    = local.te_api_token_secret_name
  recovery_window_in_days = 0
}

resource "aws_secretsmanager_secret_version" "te_api_token" {
  secret_id     = aws_secretsmanager_secret.te_api_token.id
  secret_string = var.te_api_token
}


### Basic Dashboard ###
module "dashboard" {
  count = var.measure_performance ? 1 : 0
  depends_on = [
    module.api.api_root_function_name,
    module.datastore.primary_datastore,
  ]
  name      = local.dashboard_name
  source    = "./dashboard"
  prefix    = var.prefix
  datastore = module.datastore.primary_datastore
  pipeline_lambdas = [
    (["Hash", module.pdq_signals.pdq_hasher_function_name]),
    (["Match", module.pdq_signals.pdq_matcher_function_name]),
    (["Action Evaluator", module.actions.action_evaluator_function_name]),
    (["Action Performer", module.actions.action_performer_function_name])
  ] # Not currently included fetcher, indexer, writebacker, and counter functions
  api_lambda_name = module.api.api_root_function_name
  other_lambdas = [
    module.fetcher.fetcher_function_name,
    module.indexer.indexer_function_name,
    module.actions.writebacker_function_name,
    module.counters.match_counter_function_name
  ]
  queues_to_monitor = [
    (["ImageQueue", aws_sqs_queue.pdq_images_queue.name]),
    (["HashQueue", module.pdq_signals.hashes_queue_name]),
    (["MatchQueue", module.actions.matches_queue_name]),
    (["ActionQueue", module.actions.actions_queue_name])
  ] # Could also monitor sns topics
  api_gateway_id = module.api.api_gateway_id
}<|MERGE_RESOLUTION|>--- conflicted
+++ resolved
@@ -73,7 +73,6 @@
   additional_tags = merge(var.additional_tags, local.common_tags)
 }
 
-<<<<<<< HEAD
 module "hashing_integrations" {
   source                = "./hashing-integrations"
   prefix                = var.prefix
@@ -114,8 +113,6 @@
   measure_performance   = var.measure_performance
 }
 
-=======
->>>>>>> c11a59f3
 module "pdq_signals" {
   source = "./pdq-signals"
   prefix = var.prefix
@@ -400,14 +397,11 @@
   writebacks_queue = module.actions.writebacks_queue
   images_topic_arn = module.hashing_data.image_folder_info.notification_topic
 
-<<<<<<< HEAD
   submissions_queue = {
     url = aws_sqs_queue.submissions_queue.id,
     arn = aws_sqs_queue.submissions_queue.arn
   }
-=======
   partner_image_buckets = var.partner_image_buckets
->>>>>>> c11a59f3
 }
 
 # Build and deploy webapp
