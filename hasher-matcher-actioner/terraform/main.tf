--- conflicted
+++ resolved
@@ -236,11 +236,8 @@
   log_retention_in_days = var.log_retention_in_days
   additional_tags       = merge(var.additional_tags, local.common_tags)
   config_table          = local.config_table
-<<<<<<< HEAD
   measure_performance   = var.measure_performance
-=======
   te_api_token_secret   = aws_secretsmanager_secret.te_api_token
->>>>>>> 84c14fc9
 }
 
 # Build and deploy webapp
