# Copyright (c) Facebook, Inc. and its affiliates. All Rights Reserved

terraform {
  required_providers {
    aws = {
      source  = "hashicorp/aws"
      version = "~> 3.0"
    }
  }
}

provider "aws" {
  region = "us-east-1"
}

locals {
  common_tags = {
    "HMAPrefix" = var.prefix
  }
}

module "hashing_data" {
  source          = "./hashing-data"
  prefix          = var.prefix
  additional_tags = merge(var.additional_tags, local.common_tags)
}

module "pdq_signals" {
  source = "./pdq-signals"
  prefix = var.prefix
  lambda_docker_info = {
    uri = var.hma_lambda_docker_uri
    commands = {
      matcher = "hmalib.lambdas.pdq.pdq_matcher.lambda_handler"
      hasher  = "hmalib.lambdas.pdq.pdq_hasher.lambda_handler"
      indexer = "hmalib.lambdas.pdq.pdq_indexer.lambda_handler"
    }
  }
  datastore = {
    name = module.hashing_data.hma_datastore.name
    arn  = module.hashing_data.hma_datastore.arn
  }
  images_input = {
    input_queue = aws_sqs_queue.pdq_images_queue.arn
    resource_list = [
      "arn:aws:s3:::${module.hashing_data.image_folder_info.bucket_name}/${module.hashing_data.image_folder_info.key}*"
    ]
  }
  threat_exchange_data = {
    bucket_name        = module.hashing_data.threat_exchange_data_folder_info.bucket_name
    pdq_data_file_key  = "${module.hashing_data.threat_exchange_data_folder_info.key}pdq.te"
    notification_topic = module.hashing_data.threat_exchange_data_folder_info.notification_topic
  }
  index_data_storage = {
    bucket_name      = module.hashing_data.index_folder_info.bucket_name
    index_folder_key = module.hashing_data.index_folder_info.key
  }
  matches_sns_topic_arn = aws_sns_topic.matches.arn

  log_retention_in_days = var.log_retention_in_days
  additional_tags       = merge(var.additional_tags, local.common_tags)
  measure_performance   = var.measure_performance
}

module "fetcher" {
  source = "./fetcher"
  prefix = var.prefix
  lambda_docker_info = {
    uri = var.hma_lambda_docker_uri
    commands = {
      fetcher = "hmalib.lambdas.fetcher.lambda_handler"
    }
  }
  threat_exchange_data = {
    bucket_name       = module.hashing_data.threat_exchange_data_folder_info.bucket_name
    pdq_data_file_key = "${module.hashing_data.threat_exchange_data_folder_info.key}pdq.te"
  }

  log_retention_in_days = var.log_retention_in_days
  additional_tags       = merge(var.additional_tags, local.common_tags)
}

resource "aws_sns_topic" "matches" {
  name_prefix = "${var.prefix}-matches"
}

# Connect Hashing Data to PDQ Signals

resource "aws_sqs_queue" "pdq_images_queue" {
  name_prefix                = "${var.prefix}-pdq-images"
  visibility_timeout_seconds = 300
  message_retention_seconds  = 1209600
  tags = merge(
    var.additional_tags,
    local.common_tags,
    {
      Name = "PDQImagesQueue"
    }
  )
}

resource "aws_sns_topic_subscription" "hash_new_images" {
  topic_arn = module.hashing_data.image_folder_info.notification_topic
  protocol  = "sqs"
  endpoint  = aws_sqs_queue.pdq_images_queue.arn
}

data "aws_iam_policy_document" "pdq_hasher_queue" {
  statement {
    effect    = "Allow"
    actions   = ["sqs:SendMessage"]
    resources = [aws_sqs_queue.pdq_images_queue.arn]
    principals {
      type        = "Service"
      identifiers = ["sns.amazonaws.com"]
    }
    condition {
      test     = "ArnEquals"
      variable = "aws:SourceArn"
      values   = [module.hashing_data.image_folder_info.notification_topic]
    }
  }
}

resource "aws_sqs_queue_policy" "pdq_hasher_queue" {
  queue_url = aws_sqs_queue.pdq_images_queue.id
  policy    = data.aws_iam_policy_document.pdq_hasher_queue.json
}

# Connect Hashing Data to API

module "api" {
  source = "./api"
  prefix = var.prefix
  lambda_docker_info = {
    uri = var.hma_lambda_docker_uri
    commands = {
      status_api = "hmalib.lambdas.api.status_api.lambda_handler"
    }
  }
  datastore = {
    name = module.hashing_data.hma_datastore.name
    arn  = module.hashing_data.hma_datastore.arn
  }

  log_retention_in_days = var.log_retention_in_days
<<<<<<< HEAD
  additional_tags       = local.common_tags
}

module "webapp" {
  source          = "./webapp"
  prefix          = var.prefix
=======
  additional_tags       = merge(var.additional_tags, local.common_tags)
>>>>>>> 8d0df6a0
}<|MERGE_RESOLUTION|>--- conflicted
+++ resolved
@@ -144,14 +144,10 @@
   }
 
   log_retention_in_days = var.log_retention_in_days
-<<<<<<< HEAD
-  additional_tags       = local.common_tags
+  additional_tags       = merge(var.additional_tags, local.common_tags)
 }
 
 module "webapp" {
   source          = "./webapp"
   prefix          = var.prefix
-=======
-  additional_tags       = merge(var.additional_tags, local.common_tags)
->>>>>>> 8d0df6a0
 }