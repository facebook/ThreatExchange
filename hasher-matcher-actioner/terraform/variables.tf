--- conflicted
+++ resolved
@@ -47,15 +47,14 @@
   sensitive   = true
 }
 
-<<<<<<< HEAD
 variable "collab_file" {
   description = "An optional file name of ThreatExchange Collaborations objects to prepopulate. See collabs_example.json for the correct formatting"
   type = string
   default = "collabs_example.json"
-=======
+}
+
 variable "fetch_frequency" {
   description = "How long to wait between calls to ThreatExcahnge. Must be an AWS Rate Expression. See here: https://docs.aws.amazon.com/AmazonCloudWatch/latest/events/ScheduledEvents.html"
   type        = string
   default     = "15 minutes"
->>>>>>> 9433ef3b
 }