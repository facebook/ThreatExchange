# Copyright (c) Facebook, Inc. and its affiliates. All Rights Reserved

variable "hma_lambda_docker_uri" {
  type        = string
  description = "The URI for the docker image to use for the hma lambdas"
}

variable "prefix" {
  description = "Prefix to use for resource names"
  type        = string
  default     = "hma"
}

variable "organization" {
  description = "The name / acronym to use for resource names that must be globally unique (use only lower case alpha a-z, and, optionally, hyphens)"
  type        = string
}

variable "log_retention_in_days" {
  description = "How long to retain cloudwatch logs for lambda functions in days"
  type        = number
  default     = 14
}

variable "measure_performance" {
  description = "Send metrics to cloudwatch. Useful for benchmarking, but can incur costs. Set to string True for this to work."
  type        = bool
  default     = false
}

variable "metrics_namespace" {
  description = "Cloudwatch namespace for metrics."
  type        = string
  default     = "ThreatExchange/HMA"
}

variable "additional_tags" {
  description = "Additional resource tags. Will be applied to ALL resources created."
  type        = map(string)
  default     = {}
}

variable "include_cloudfront_distribution" {
  description = "Indicates whether a CloudFront distribution is included"
  type        = bool
  default     = false
}

variable "te_api_token" {
  description = "The secret token used to authenticate your access to ThreatExchange. You can find this by navigating to https://developers.facebook.com/tools/accesstoken/. Leave blank if you would not like to fetch from ThreatExchange"
  type        = string
  sensitive   = true
}

<<<<<<< HEAD
=======
variable "collab_file" {
  description = "An optional file name of ThreatExchange Collaborations objects to prepopulate. See collabs_example.json for the correct formatting"
  type        = string
  default     = "collabs_example.json"
}

>>>>>>> 5817b97a
variable "fetch_frequency" {
  description = "How long to wait between calls to ThreatExcahnge. Must be an AWS Rate Expression. See here: https://docs.aws.amazon.com/AmazonCloudWatch/latest/events/ScheduledEvents.html"
  type        = string
  default     = "15 minutes"
}

<<<<<<< HEAD
variable "collab_file" {
  description = "An optional file name of ThreatExchange Collaborations objects to prepopulate. See collabs_example.json for the correct formatting"
  type = string
  default = "collabs_example.json"
=======
variable "use_shared_user_pool" {
  description = "Indicates if the web app and api will use a shared user pool (generally true for developers / engineers sandbox environments, otherwise false)"
  type        = bool
  default     = false
}

variable "webapp_and_api_shared_user_pool_id" {
  description = "The id of the shared user pool. Used in conjunction with use_shared_user_pool set to true. Generate by running terraform init & apply from /authentication-shared."
  type        = string
  default     = ""
}

variable "webapp_and_api_shared_user_pool_client_id" {
  description = "The id of the shared user pool app client. Used in conjunction with use_shared_user_pool set to true. Generate by running terraform init & apply from /authentication-shared."
  type        = string
  default     = ""
>>>>>>> 5817b97a
}<|MERGE_RESOLUTION|>--- conflicted
+++ resolved
@@ -52,27 +52,18 @@
   sensitive   = true
 }
 
-<<<<<<< HEAD
-=======
-variable "collab_file" {
-  description = "An optional file name of ThreatExchange Collaborations objects to prepopulate. See collabs_example.json for the correct formatting"
-  type        = string
-  default     = "collabs_example.json"
-}
-
->>>>>>> 5817b97a
 variable "fetch_frequency" {
   description = "How long to wait between calls to ThreatExcahnge. Must be an AWS Rate Expression. See here: https://docs.aws.amazon.com/AmazonCloudWatch/latest/events/ScheduledEvents.html"
   type        = string
   default     = "15 minutes"
 }
 
-<<<<<<< HEAD
 variable "collab_file" {
-  description = "An optional file name of ThreatExchange Collaborations objects to prepopulate. See collabs_example.json for the correct formatting"
+  description = "An optinal file name of ThreatExchange Collaborations objects to prepopulate. See collabs_example.json for the correct formatting"
   type = string
   default = "collabs_example.json"
-=======
+}
+
 variable "use_shared_user_pool" {
   description = "Indicates if the web app and api will use a shared user pool (generally true for developers / engineers sandbox environments, otherwise false)"
   type        = bool
@@ -89,5 +80,4 @@
   description = "The id of the shared user pool app client. Used in conjunction with use_shared_user_pool set to true. Generate by running terraform init & apply from /authentication-shared."
   type        = string
   default     = ""
->>>>>>> 5817b97a
 }