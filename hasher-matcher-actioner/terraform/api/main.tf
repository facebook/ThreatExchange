--- conflicted
+++ resolved
@@ -36,16 +36,6 @@
   memory_size = 512
   environment {
     variables = {
-<<<<<<< HEAD
-      DYNAMODB_TABLE                     = var.datastore.name
-      HMA_CONFIG_TABLE                   = var.config_table.name
-      IMAGE_BUCKET_NAME                  = var.image_data_storage.bucket_name
-      IMAGE_FOLDER_KEY                   = var.image_data_storage.image_folder_key
-      THREAT_EXCHANGE_DATA_BUCKET_NAME   = var.threat_exchange_data.bucket_name
-      THREAT_EXCHANGE_DATA_FOLDER        = var.threat_exchange_data.data_folder
-      THREAT_EXCHANGE_PDQ_FILE_EXTENSION = var.threat_exchange_data.pdq_file_extension
-      MEASURE_PERFORMANCE                = var.measure_performance ? "True" : "False"
-=======
       DYNAMODB_TABLE                        = var.datastore.name
       HMA_CONFIG_TABLE                      = var.config_table.name
       IMAGE_BUCKET_NAME                     = var.image_data_storage.bucket_name
@@ -54,7 +44,7 @@
       THREAT_EXCHANGE_DATA_FOLDER           = var.threat_exchange_data.data_folder
       THREAT_EXCHANGE_PDQ_FILE_EXTENSION    = var.threat_exchange_data.pdq_file_extension
       THREAT_EXCHANGE_API_TOKEN_SECRET_NAME = var.te_api_token_secret.name
->>>>>>> 84c14fc9
+      MEASURE_PERFORMANCE                   = var.measure_performance ? "True" : "False"
     }
   }
   tags = merge(
@@ -130,18 +120,17 @@
     ]
     resources = ["${aws_cloudwatch_log_group.api_root.arn}:*"]
   }
-<<<<<<< HEAD
+  
   statement {
     effect    = "Allow"
     actions   = ["cloudwatch:GetMetricStatistics"]
     resources = ["*"]
-=======
+  }
 
   statement {
     effect    = "Allow"
     actions   = ["secretsmanager:GetSecretValue"]
     resources = [var.te_api_token_secret.arn]
->>>>>>> 84c14fc9
   }
 }
 
