--- conflicted
+++ resolved
@@ -79,8 +79,6 @@
   type = object({
     arn  = string
     name = string
-<<<<<<< HEAD
-=======
   })
 }
 
@@ -89,7 +87,6 @@
   type = object({
     name = string
     arn  = string
->>>>>>> 84c14fc9
   })
 }
 
