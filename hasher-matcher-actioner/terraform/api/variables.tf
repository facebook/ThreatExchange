# Copyright (c) Facebook, Inc. and its affiliates. All Rights Reserved

variable "region" {
  description = "AWS region to deploy to"
  type        = string
  default     = "us-east-1"
}

variable "profile" {
  description = "AWS profile to use for authentication"
  type        = string
  default     = null
}

variable "prefix" {
  description = "Prefix to use for resource names"
  type        = string
}

variable "api_authorizer_jwt_issuer" {
  description = "A URL to the JWT issuer (used by the api gateway authorizer)"
  type        = string
}

variable "api_authorizer_audience" {
  description = "The audience entry for the JWT authorizer (used by the api gateway authorizer; for Cognito integration, must be the app client id)"
  type        = string
}

variable "lambda_docker_info" {
  description = "Docker container information for lambda functions"
  type = object({
    uri = string
    commands = object({
      api_root = string
      api_auth = string
    })
  })
}

variable "image_data_storage" {
  description = "Configuration information for the S3 Bucket that will hold uploaded content"
  type = object({
    bucket_name      = string
    image_folder_key = string
  })
}

variable "threat_exchange_data" {
  description = "Configuration information for the S3 Bucket that will hold ThreatExchange Data"
  type = object({
    bucket_name        = string
    pdq_file_extension = string
    data_folder        = string
  })
}

variable "datastore" {
  description = "DynamoDB Table to store hash and match information into"
  type = object({
    name = string
    arn  = string
  })
}

variable "images_topic_arn" {
  description = "SNS Topic for publishing image submission requests"
  type        = string
}

variable "log_retention_in_days" {
  description = "How long to retain cloudwatch logs for lambda functions in days"
  type        = number
}

variable "additional_tags" {
  description = "Additional resource tags"
  type        = map(string)
  default     = {}
}

variable "config_table" {
  description = "The name and arn of the DynamoDB table used for persisting configs."
  type = object({
    arn  = string
    name = string
  })
}

variable "te_api_token_secret" {
  description = "The aws secret where the ThreatExchange API token is stored"
  type = object({
    name = string
    arn  = string
  })
}

variable "measure_performance" {
  description = "Send metrics to cloudwatch. Useful for benchmarking, but can incur costs. Set to string True for this to work."
  type        = bool
  default     = false
}

variable "writebacks_queue" {
  description = "ARN and url to send writebacks to"
  type = object({
    url = string
    arn = string
  })
}

<<<<<<< HEAD
variable "submissions_queue" {
  description = "URL and ARN for submissions queue. Messages from the submission APIs will be dropped on this queue"
  type = object({
    url = string
    arn = string
  })
=======
variable "partner_image_buckets" {
  description = "Names and arns of s3 buckets to consider as inputs to HMA. All images uploaded to these buckets will be processed by the hasher"
  type        = list(object({
    name = string
    arn  = string
    params = map(string)
  }))
>>>>>>> c11a59f3
}
<|MERGE_RESOLUTION|>--- conflicted
+++ resolved
@@ -109,14 +109,14 @@
   })
 }
 
-<<<<<<< HEAD
 variable "submissions_queue" {
   description = "URL and ARN for submissions queue. Messages from the submission APIs will be dropped on this queue"
   type = object({
     url = string
     arn = string
   })
-=======
+}
+
 variable "partner_image_buckets" {
   description = "Names and arns of s3 buckets to consider as inputs to HMA. All images uploaded to these buckets will be processed by the hasher"
   type        = list(object({
@@ -124,5 +124,4 @@
     arn  = string
     params = map(string)
   }))
->>>>>>> c11a59f3
-}
+}