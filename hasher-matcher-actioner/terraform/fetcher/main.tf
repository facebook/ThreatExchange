# Copyright (c) Facebook, Inc. and its affiliates. All Rights Reserved

terraform {
  required_providers {
    aws = "~> 3.0"
  }
}

provider "aws" {
  region  = var.region
  profile = var.profile
}

### Lambda for fetcher ###

data "aws_iam_policy_document" "lambda_assume_role" {
  statement {
    effect  = "Allow"
    actions = ["sts:AssumeRole"]
    principals {
      type        = "Service"
      identifiers = ["lambda.amazonaws.com"]
    }
  }
}

resource "aws_lambda_function" "fetcher" {
  function_name = "${var.prefix}_fetcher"
  package_type  = "Image"
  role          = aws_iam_role.fetcher.arn
  image_uri     = var.lambda_docker_info.uri
  image_config {
    command = [var.lambda_docker_info.commands.fetcher]
  }
  timeout     = 300
  memory_size = 512
  environment {
    variables = {
      THREAT_EXCHANGE_DATA_BUCKET_NAME = var.threat_exchange_data.bucket_name
      THREAT_EXCHANGE_CONFIG_DYNAMODB  = aws_dynamodb_table.threatexchange_config.name
    }
  }
  tags = merge(
    var.additional_tags,
    {
      Name = "FetcherFunction"
    }
  )
}

resource "aws_lambda_permission" "allow_cloudwatch" {
  statement_id  = "${var.prefix}AllowExecutionFromCloudWatch"
  action        = "lambda:InvokeFunction"
  function_name = aws_lambda_function.fetcher.function_name
  principal     = "events.amazonaws.com"
  source_arn    = aws_cloudwatch_event_rule.recurring_fetch.arn
}

resource "aws_cloudwatch_log_group" "fetcher" {
  name              = "/aws/lambda/${aws_lambda_function.fetcher.function_name}"
  retention_in_days = var.log_retention_in_days
  tags = merge(
    var.additional_tags,
    {
      Name = "FetcherLambdaLogGroup"
    }
  )
}

resource "aws_iam_role" "fetcher" {
  name_prefix        = "${var.prefix}_fetcher"
  assume_role_policy = data.aws_iam_policy_document.lambda_assume_role.json
  tags               = merge(
    var.additional_tags,
    {
      Name = "FetcherLambdaRole"
    }
  )
}

data "aws_iam_policy_document" "fetcher" {
  statement {
    effect    = "Allow"
    actions   = ["s3:GetObject"]
    resources = ["arn:aws:s3:::${var.threat_exchange_data.bucket_name}/${var.threat_exchange_data.pdq_data_file_key}"]
  }
  statement {
    effect    = "Allow"
    actions   = ["s3:PutObject"]
    resources = ["arn:aws:s3:::${var.threat_exchange_data.bucket_name}/${var.threat_exchange_data.pdq_data_file_key}"]
  }
  statement {
    effect   = "Allow"
    actions  = [
      "logs:CreateLogStream",
      "logs:PutLogEvents",
      "logs:DescribeLogStreams"
    ]
    resources = ["${aws_cloudwatch_log_group.fetcher.arn}:*"]
  }
  statement {
    effect    = "Allow"
    actions   = ["cloudwatch:PutMetricData"]
    resources = ["*"]
  }
  statement {
    effect    = "Allow"
    actions   = ["dynamodb:Scan"]
    resources = [aws_dynamodb_table.threatexchange_config.arn]
  }
}

resource "aws_iam_policy" "fetcher" {
  name_prefix = "${var.prefix}_fetcher_role_policy"
  description = "Permissions for Fetcher Lambda"
  policy      = data.aws_iam_policy_document.fetcher.json
}

resource "aws_iam_role_policy_attachment" "fetcher" {
  role       = aws_iam_role.fetcher.name
  policy_arn = aws_iam_policy.fetcher.arn
}

### AWS Cloud Watch Event to regularly fetch ###

# Pointer to function
resource "aws_cloudwatch_event_target" "fetcher" {
  arn       = aws_lambda_function.fetcher.arn
  rule      = aws_cloudwatch_event_rule.recurring_fetch.name
}

# Rule that runs regularly
resource "aws_cloudwatch_event_rule" "recurring_fetch" {
  name                = "${var.prefix}RecurringThreatExchangeFetch"
  description         = "Fetch updates from ThreatExchange on a regular cadence"
  schedule_expression = "rate(${var.fetch_frequency_min} minute)"
  role_arn            = aws_iam_role.fetcher_trigger.arn
}

# Role for the trigger
resource "aws_iam_role" "fetcher_trigger" {
  name_prefix        = "${var.prefix}_fetcher_trigger"
  assume_role_policy = data.aws_iam_policy_document.fetcher_trigger_assume_role.json

  tags               = merge(
    var.additional_tags,
    {
      Name = "FetcherLambdaTriggerRole"
    }
  )
}

# Assume policy for trigger role allowing events.amazonaws.com to assume the role
data "aws_iam_policy_document" "fetcher_trigger_assume_role" {
  statement {
    effect  = "Allow"
    actions = ["sts:AssumeRole"]
    principals {
      type        = "Service"
      identifiers = ["events.amazonaws.com"]
    }
  }
}

# Define a policy document to asign to the role
data "aws_iam_policy_document" "fetcher_trigger" {
  statement {
    actions   = ["lambda:InvokeFunction"]
    resources = ["*"]
    effect    = "Allow"
    condition {
      test     = "ArnLike"
      variable = "AWS:SourceArn"
      values   = [aws_cloudwatch_event_rule.recurring_fetch.arn]
    }
  }
}

# Create a permission policy from policy document
resource "aws_iam_policy" "fetcher_trigger" {
  name_prefix = "${var.prefix}_fetcher_trigger_role_policy"
  description = "Permissions for Recurring Fetcher Trigger"
  policy      = data.aws_iam_policy_document.fetcher_trigger.json
}

<<<<<<< HEAD
# Attach a permission policy to the fetech trigger role
resource "aws_iam_role_policy_attachment" "fetcher_trigger" {
  role       = aws_iam_role.fetcher_trigger.name
  policy_arn = aws_iam_policy.fetcher_trigger.arn
=======
#resource "aws_lambda_permission" "fetcher" {
#  action        = "lambda:InvokeFunction"
#  function_name = aws_lambda_function.fetcher.function_name
#  principal     = "sns.amazonaws.com"
#  source_arn    = var.threat_exchange_data.notification_topic
#}


# Config storage

resource "aws_dynamodb_table" "threatexchange_config" {
  name         = "${var.prefix}-ThreatExchangeConfig"
  billing_mode = "PAY_PER_REQUEST"
  hash_key     = "Name"

  attribute {
    name = "Name"
    type = "S"
  }

  tags = merge(
    var.additional_tags,
    {
      Name = "ThreatExchangeConfig"
    }
  )
>>>>>>> 7d429bd6
}<|MERGE_RESOLUTION|>--- conflicted
+++ resolved
@@ -183,21 +183,12 @@
   policy      = data.aws_iam_policy_document.fetcher_trigger.json
 }
 
-<<<<<<< HEAD
 # Attach a permission policy to the fetech trigger role
 resource "aws_iam_role_policy_attachment" "fetcher_trigger" {
   role       = aws_iam_role.fetcher_trigger.name
   policy_arn = aws_iam_policy.fetcher_trigger.arn
-=======
-#resource "aws_lambda_permission" "fetcher" {
-#  action        = "lambda:InvokeFunction"
-#  function_name = aws_lambda_function.fetcher.function_name
-#  principal     = "sns.amazonaws.com"
-#  source_arn    = var.threat_exchange_data.notification_topic
-#}
-
-
-# Config storage
+
+### Config storage ###
 
 resource "aws_dynamodb_table" "threatexchange_config" {
   name         = "${var.prefix}-ThreatExchangeConfig"
@@ -215,5 +206,4 @@
       Name = "ThreatExchangeConfig"
     }
   )
->>>>>>> 7d429bd6
 }