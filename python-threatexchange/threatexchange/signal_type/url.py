#!/usr/bin/env python
# Copyright (c) Facebook, Inc. and its affiliates. All Rights Reserved

"""
Wrapper around the URL signal type.
"""

import typing as t

from threatexchange.content_type.content_base import ContentType
from threatexchange.content_type.url import URLContent
from threatexchange.signal_type import signal_base
from threatexchange.fetcher.apis.fb_threatexchange_signal import (
    HasFbThreatExchangeIndicatorType,
)


<<<<<<< HEAD
class URLSignal(signal_base.SimpleSignalType, signal_base.MatchesStr):
=======
class URLSignal(
    signal_base.SimpleSignalType,
    signal_base.MatchesStr,
    HasFbThreatExchangeIndicatorType,
):
>>>>>>> 5ccdac50
    """
    Wrapper around URL links, such as https://github.com/
    """

    INDICATOR_TYPE = ("URI", "RAW_URI")

    @classmethod
    def get_content_types(self) -> t.List[t.Type[ContentType]]:
        return [URLContent]

    @classmethod
    def matches_str(
        cls, signal: str, haystack: str, distance_threshold: t.Optional[int] = None
    ) -> signal_base.HashComparisonResult:
        # TODO - normalization
        return signal_base.HashComparisonResult.from_bool(signal == haystack)

    @staticmethod
    def get_examples() -> t.List[str]:
        return ["https://developers.facebook.com/docs/threat-exchange/reference/apis/"]<|MERGE_RESOLUTION|>--- conflicted
+++ resolved
@@ -15,15 +15,11 @@
 )
 
 
-<<<<<<< HEAD
-class URLSignal(signal_base.SimpleSignalType, signal_base.MatchesStr):
-=======
 class URLSignal(
     signal_base.SimpleSignalType,
     signal_base.MatchesStr,
     HasFbThreatExchangeIndicatorType,
 ):
->>>>>>> 5ccdac50
     """
     Wrapper around URL links, such as https://github.com/
     """
