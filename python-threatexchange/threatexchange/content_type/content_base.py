#!/usr/bin/env python
# Copyright (c) Meta Platforms, Inc. and affiliates.

"""
Abstraction for different content types.

This records all the valid signal types for a piece of content.
"""

<<<<<<< HEAD
from enum import StrEnum, auto
=======
from enum import Enum, auto
>>>>>>> 9e067ec9
import typing as t

from threatexchange import common


class ContentType:
    @classmethod
    def get_name(cls) -> str:
        """The human-friendly display name"""
        return common.class_name_to_human_name(cls.__name__, "Content")

    @classmethod
    def extract_additional_content(
        cls, content_arg: str
    ) -> t.List[t.Tuple[t.Type["ContentType"], str]]:
        """
        Post-process/download content to find additional components

        Examples might be:
        * URL => download page content and return photo/video/text/URL snippets
        * File => Identify content based on file type and return appropriate snippets
        * Photo => run OCR and extract text
        * Video => break out photo thumbnail, close caption text, audio
        """
        return []


<<<<<<< HEAD
class RotationType(StrEnum):
=======
class RotationType(Enum):
>>>>>>> 9e067ec9
    """
    Enum for 8 simple rotations of an image.
    Used to store all generated rotations of an image,
    whose algorithms don't have a native way to generate rotations during hashing.
    """

<<<<<<< HEAD
    ORIGINAL = auto()  # No rotation; the object is in its original orientation
    ROTATE90 = auto()  # Rotates the object 90 degrees
    ROTATE180 = auto()  # Rotates the object 180 degrees (half-turn)
    ROTATE270 = auto()  # Rotates the object 270 degrees
    FLIPX = auto()  # Flip the object horizontally along the X-axis
    FLIPY = auto()  # Flip the object horizontally along the Y-axis
    FLIPPLUS1 = auto()  # Diagonal flip along the line y = x
    FLIPMINUS1 = auto()  # Diagonal flip along the line y = -x
=======
    ORIGINAL = "original"  # No rotation; the object is in its original orientation
    ROTATE90 = "rotate90"  # Rotates the object 90 degrees
    ROTATE180 = "rotate180"  # Rotates the object 180 degrees (half-turn)
    ROTATE270 = "rotate270"  # Rotates the object 270 degrees
    FLIPX = "flipx"  # Flip the object horizontally along the X-axis
    FLIPY = "flipy"  # Flip the object horizontally along the Y-axis
    FLIPPLUS1 = "flipplus1"  # Diagonal flip along the line y = x
    FLIPMINUS1 = "flipminus1"  # Diagonal flip along the line y = -x
>>>>>>> 9e067ec9
<|MERGE_RESOLUTION|>--- conflicted
+++ resolved
@@ -7,11 +7,7 @@
 This records all the valid signal types for a piece of content.
 """
 
-<<<<<<< HEAD
-from enum import StrEnum, auto
-=======
-from enum import Enum, auto
->>>>>>> 9e067ec9
+from enum import Enum
 import typing as t
 
 from threatexchange import common
@@ -39,27 +35,13 @@
         return []
 
 
-<<<<<<< HEAD
-class RotationType(StrEnum):
-=======
 class RotationType(Enum):
->>>>>>> 9e067ec9
     """
     Enum for 8 simple rotations of an image.
     Used to store all generated rotations of an image,
     whose algorithms don't have a native way to generate rotations during hashing.
     """
 
-<<<<<<< HEAD
-    ORIGINAL = auto()  # No rotation; the object is in its original orientation
-    ROTATE90 = auto()  # Rotates the object 90 degrees
-    ROTATE180 = auto()  # Rotates the object 180 degrees (half-turn)
-    ROTATE270 = auto()  # Rotates the object 270 degrees
-    FLIPX = auto()  # Flip the object horizontally along the X-axis
-    FLIPY = auto()  # Flip the object horizontally along the Y-axis
-    FLIPPLUS1 = auto()  # Diagonal flip along the line y = x
-    FLIPMINUS1 = auto()  # Diagonal flip along the line y = -x
-=======
     ORIGINAL = "original"  # No rotation; the object is in its original orientation
     ROTATE90 = "rotate90"  # Rotates the object 90 degrees
     ROTATE180 = "rotate180"  # Rotates the object 180 degrees (half-turn)
@@ -67,5 +49,4 @@
     FLIPX = "flipx"  # Flip the object horizontally along the X-axis
     FLIPY = "flipy"  # Flip the object horizontally along the Y-axis
     FLIPPLUS1 = "flipplus1"  # Diagonal flip along the line y = x
-    FLIPMINUS1 = "flipminus1"  # Diagonal flip along the line y = -x
->>>>>>> 9e067ec9
+    FLIPMINUS1 = "flipminus1"  # Diagonal flip along the line y = -x